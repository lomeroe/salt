--- conflicted
+++ resolved
@@ -261,11 +261,7 @@
       - id: pip-tools-compile
         alias: compile-ci-linux-py3.5-zmq-requirements
         name: Linux CI Py3.5 ZeroMQ Requirements
-<<<<<<< HEAD
-        files: ^requirements/((base|zeromq|pytest)\.txt|static/((ci|pkg)/(linux|common)\.in|pkg/py3\.5/linux\.txt))$
-=======
         files: ^requirements/((base|zeromq|pytest)\.txt|static/((ci|pkg)/(linux\.in|git-sources\.txt)|pkg/py3\.5/linux\.txt))$
->>>>>>> ee4824df
         pass_filenames: false
         args:
           - -v
@@ -273,22 +269,14 @@
           - --platform=linux
           - --include=requirements/static/pkg/py{py_version}/linux.txt
           - --include=requirements/pytest.txt
-<<<<<<< HEAD
-          - --include=requirements/static/ci/common.in
-=======
+          - --include=requirements/static/ci/common.in
           - --include=requirements/static/ci/git-sources.txt
-          - --passthrough-line-from-input=^git\+https(.*)$
->>>>>>> ee4824df
           - requirements/static/ci/linux.in
 
       - id: pip-tools-compile
         alias: compile-ci-linux-py3.6-zmq-requirements
         name: Linux CI Py3.6 ZeroMQ Requirements
-<<<<<<< HEAD
-        files: ^requirements/((base|zeromq|pytest)\.txt|static/((ci|pkg)/(linux|common)\.in|pkg/py3\.6/linux\.txt))$
-=======
         files: ^requirements/((base|zeromq|pytest)\.txt|static/((ci|pkg)/(linux\.in|git-sources\.txt)|pkg/py3\.6/linux\.txt))$
->>>>>>> ee4824df
         pass_filenames: false
         args:
           - -v
@@ -296,22 +284,14 @@
           - --platform=linux
           - --include=requirements/static/pkg/py{py_version}/linux.txt
           - --include=requirements/pytest.txt
-<<<<<<< HEAD
-          - --include=requirements/static/ci/common.in
-=======
+          - --include=requirements/static/ci/common.in
           - --include=requirements/static/ci/git-sources.txt
-          - --passthrough-line-from-input=^git\+https(.*)$
->>>>>>> ee4824df
           - requirements/static/ci/linux.in
 
       - id: pip-tools-compile
         alias: compile-ci-linux-py3.7-zmq-requirements
         name: Linux CI Py3.7 ZeroMQ Requirements
-<<<<<<< HEAD
-        files: ^requirements/((base|zeromq|pytest)\.txt|static/((ci|pkg)/(linux|common)\.in|pkg/py3\.7/linux\.txt))$
-=======
         files: ^requirements/((base|zeromq|pytest)\.txt|static/((ci|pkg)/(linux\.in|git-sources\.txt)|pkg/py3\.7/linux\.txt))$
->>>>>>> ee4824df
         pass_filenames: false
         args:
           - -v
@@ -319,22 +299,14 @@
           - --platform=linux
           - --include=requirements/static/pkg/py{py_version}/linux.txt
           - --include=requirements/pytest.txt
-<<<<<<< HEAD
-          - --include=requirements/static/ci/common.in
-=======
+          - --include=requirements/static/ci/common.in
           - --include=requirements/static/ci/git-sources.txt
-          - --passthrough-line-from-input=^git\+https(.*)$
->>>>>>> ee4824df
           - requirements/static/ci/linux.in
 
       - id: pip-tools-compile
         alias: compile-ci-linux-py3.8-zmq-requirements
         name: Linux CI Py3.8 ZeroMQ Requirements
-<<<<<<< HEAD
-        files: ^requirements/((base|zeromq|pytest)\.txt|static/((ci|pkg)/(linux|common)\.in|pkg/py3\.8/linux\.txt))$
-=======
         files: ^requirements/((base|zeromq|pytest)\.txt|static/((ci|pkg)/(linux\.in|git-sources\.txt)|pkg/py3\.8/linux\.txt))$
->>>>>>> ee4824df
         pass_filenames: false
         args:
           - -v
@@ -342,22 +314,14 @@
           - --platform=linux
           - --include=requirements/static/pkg/py{py_version}/linux.txt
           - --include=requirements/pytest.txt
-<<<<<<< HEAD
-          - --include=requirements/static/ci/common.in
-=======
+          - --include=requirements/static/ci/common.in
           - --include=requirements/static/ci/git-sources.txt
-          - --passthrough-line-from-input=^git\+https(.*)$
->>>>>>> ee4824df
           - requirements/static/ci/linux.in
 
       - id: pip-tools-compile
         alias: compile-ci-linux-py3.9-zmq-requirements
         name: Linux CI Py3.9 ZeroMQ Requirements
-<<<<<<< HEAD
-        files: ^requirements/((base|zeromq|pytest)\.txt|static/((ci|pkg)/(linux|common)\.in|pkg/py3\.9/linux\.txt))$
-=======
         files: ^requirements/((base|zeromq|pytest)\.txt|static/((ci|pkg)/(linux\.in|git-sources\.txt)|pkg/py3\.9/linux\.txt))$
->>>>>>> ee4824df
         pass_filenames: false
         args:
           - -v
@@ -365,12 +329,8 @@
           - --platform=linux
           - --include=requirements/static/pkg/py{py_version}/linux.txt
           - --include=requirements/pytest.txt
-<<<<<<< HEAD
-          - --include=requirements/static/ci/common.in
-=======
+          - --include=requirements/static/ci/common.in
           - --include=requirements/static/ci/git-sources.txt
-          - --passthrough-line-from-input=^git\+https(.*)$
->>>>>>> ee4824df
           - requirements/static/ci/linux.in
 
       - id: pip-tools-compile
