--- conflicted
+++ resolved
@@ -68,13 +68,8 @@
         :return:
         '''
         if self.config['hash_type'].lower() in ['md5', 'sha1']:
-<<<<<<< HEAD
             log.warning('IMPORTANT: Do not use {h_type} hashing algorithm! Please set "hash_type" to '
-                        'SHA256 in Salt {d_name} config!'.format(
-=======
-            logger.warning('IMPORTANT: Do not use {h_type} hashing algorithm! Please set "hash_type" to '
-                           'sha256 in Salt {d_name} config!'.format(
->>>>>>> 097aa7cc
+                        'sha256 in Salt {d_name} config!'.format(
                 h_type=self.config['hash_type'], d_name=self.__class__.__name__))
 
     def start_log_info(self):
