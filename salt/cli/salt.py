# -*- coding: utf-8 -*-

# Import python libs
from __future__ import absolute_import, print_function
import os
import sys

# Import Salt libs
import salt.utils.job
from salt.ext.six import string_types
from salt.utils import parsers, print_cli
<<<<<<< HEAD
from salt.utils.args import yamlify_arg
=======
from salt.utils.verify import verify_log
>>>>>>> 253ac5e0
from salt.exceptions import (
        SaltClientError,
        SaltInvocationError,
        EauthAuthenticationError
        )

# Import 3rd-party libs
import salt.ext.six as six


class SaltCMD(parsers.SaltCMDOptionParser):
    '''
    The execution of a salt command happens here
    '''

    def run(self):
        '''
        Execute the salt command line
        '''
        import salt.auth
        import salt.client
        self.parse_args()

        # Setup file logging!
        self.setup_logfile_logger()
        verify_log(self.config)

        try:
            # We don't need to bail on config file permission errors
            # if the CLI
            # process is run with the -a flag
            skip_perm_errors = self.options.eauth != ''

            local = salt.client.get_local_client(
                self.get_config_file_path(),
                skip_perm_errors=skip_perm_errors)
        except SaltClientError as exc:
            self.exit(2, '{0}\n'.format(exc))
            return

        if self.options.batch or self.options.static:
            self._run_batch()
        else:
            if self.options.timeout <= 0:
                self.options.timeout = local.opts['timeout']

            kwargs = {
                'tgt': self.config['tgt'],
                'fun': self.config['fun'],
                'arg': self.config['arg'],
                'timeout': self.options.timeout,
                'show_timeout': self.options.show_timeout,
                'show_jid': self.options.show_jid}

            if 'token' in self.config:
                try:
                    with salt.utils.fopen(os.path.join(self.config['cachedir'], '.root_key'), 'r') as fp_:
                        kwargs['key'] = fp_.readline()
                except IOError:
                    kwargs['token'] = self.config['token']

            kwargs['delimiter'] = self.options.delimiter

            if self.selected_target_option:
                kwargs['expr_form'] = self.selected_target_option
            else:
                kwargs['expr_form'] = 'glob'

            if getattr(self.options, 'return'):
                kwargs['ret'] = getattr(self.options, 'return')

            if getattr(self.options, 'return_config'):
                kwargs['ret_config'] = getattr(self.options, 'return_config')

            if getattr(self.options, 'module_executors'):
                kwargs['module_executors'] = yamlify_arg(getattr(self.options, 'module_executors'))

            if getattr(self.options, 'metadata'):
                kwargs['metadata'] = yamlify_arg(
                        getattr(self.options, 'metadata'))

            # If using eauth and a token hasn't already been loaded into
            # kwargs, prompt the user to enter auth credentials
            if 'token' not in kwargs and self.options.eauth:
                resolver = salt.auth.Resolver(self.config)
                res = resolver.cli(self.options.eauth)
                if self.options.mktoken and res:
                    tok = resolver.token_cli(
                            self.options.eauth,
                            res
                            )
                    if tok:
                        kwargs['token'] = tok.get('token', '')
                if not res:
                    sys.stderr.write('ERROR: Authentication failed\n')
                    sys.exit(2)
                kwargs.update(res)
                kwargs['eauth'] = self.options.eauth

            if self.config['async']:
                jid = local.cmd_async(**kwargs)
                print_cli('Executed command with job ID: {0}'.format(jid))
                return
            retcodes = []
            try:
                # local will be None when there was an error
                errors = []
                if local:
                    if self.options.subset:
                        cmd_func = local.cmd_subset
                        kwargs['sub'] = self.options.subset
                        kwargs['cli'] = True
                    else:
                        cmd_func = local.cmd_cli

                    if self.options.progress:
                        kwargs['progress'] = True
                        self.config['progress'] = True
                        ret = {}
                        for progress in cmd_func(**kwargs):
                            out = 'progress'
                            try:
                                self._progress_ret(progress, out)
                            except salt.exceptions.LoaderError as exc:
                                raise salt.exceptions.SaltSystemExit(exc)
                            if 'return_count' not in progress:
                                ret.update(progress)
                        self._progress_end(out)
                        self._print_returns_summary(ret)
                    elif self.config['fun'] == 'sys.doc':
                        ret = {}
                        out = ''
                        for full_ret in local.cmd_cli(**kwargs):
                            ret_, out, retcode = self._format_ret(full_ret)
                            ret.update(ret_)
                        self._output_ret(ret, out)
                    else:
                        if self.options.verbose:
                            kwargs['verbose'] = True
                        ret = {}
                        for full_ret in cmd_func(**kwargs):
                            try:
                                ret_, out, retcode = self._format_ret(full_ret)
                                retcodes.append(retcode)
                                self._output_ret(ret_, out)
                                ret.update(full_ret)
                            except KeyError:
                                errors.append(full_ret)

                    # Returns summary
                    if self.config['cli_summary'] is True:
                        if self.config['fun'] != 'sys.doc':
                            if self.options.output is None:
                                self._print_returns_summary(ret)
                                self._print_errors_summary(errors)

                    # NOTE: Return code is set here based on if all minions
                    # returned 'ok' with a retcode of 0.
                    # This is the final point before the 'salt' cmd returns,
                    # which is why we set the retcode here.
                    if retcodes.count(0) < len(retcodes):
                        sys.stderr.write('ERROR: Minions returned with non-zero exit code\n')
                        sys.exit(11)

            except (SaltInvocationError, EauthAuthenticationError, SaltClientError) as exc:
                ret = str(exc)
                out = ''
                self._output_ret(ret, out)

    def _run_batch(self):
        import salt.cli.batch
        eauth = {}
        if 'token' in self.config:
            eauth['token'] = self.config['token']

        # If using eauth and a token hasn't already been loaded into
        # kwargs, prompt the user to enter auth credentials
        if 'token' not in eauth and self.options.eauth:
            resolver = salt.auth.Resolver(self.config)
            res = resolver.cli(self.options.eauth)
            if self.options.mktoken and res:
                tok = resolver.token_cli(
                        self.options.eauth,
                        res
                        )
                if tok:
                    eauth['token'] = tok.get('token', '')
            if not res:
                sys.stderr.write('ERROR: Authentication failed\n')
                sys.exit(2)
            eauth.update(res)
            eauth['eauth'] = self.options.eauth

        if self.options.static:

            if not self.options.batch:
                self.config['batch'] = '100%'

            batch = salt.cli.batch.Batch(self.config, eauth=eauth, quiet=True)

            ret = {}

            for res in batch.run():
                ret.update(res)

            self._output_ret(ret, '')

        else:
            try:
                batch = salt.cli.batch.Batch(self.config, eauth=eauth)
            except salt.exceptions.SaltClientError as exc:
                # We will print errors to the console further down the stack
                sys.exit(1)
            # Printing the output is already taken care of in run() itself
            for res in batch.run():
                if self.options.failhard:
                    for ret in six.itervalues(res):
                        retcode = salt.utils.job.get_retcode(ret)
                        if retcode != 0:
                            sys.stderr.write('ERROR: Minions returned with non-zero exit code\n')
                            sys.exit(retcode)

    def _print_errors_summary(self, errors):
        if errors:
            print_cli('\n')
            print_cli('---------------------------')
            print_cli('Errors')
            print_cli('---------------------------')
            for minion in errors:
                print_cli(self._format_error(minion))

    def _print_returns_summary(self, ret):
        '''
        Display returns summary
        '''
        return_counter = 0
        not_return_counter = 0
        not_return_minions = []
        not_response_minions = []
        not_connected_minions = []
        for each_minion in ret:
            minion_ret = ret[each_minion].get('ret')
            if (
                    isinstance(minion_ret, string_types)
                    and minion_ret.startswith("Minion did not return")
                    ):
                if "Not connected" in ret[each_minion]:
                    not_connected_minions.append(each_minion)
                elif "No response" in ret[each_minion]:
                    not_response_minions.append(each_minion)
                not_return_counter += 1
                not_return_minions.append(each_minion)
            else:
                return_counter += 1
        print_cli('\n')
        print_cli('-------------------------------------------')
        print_cli('Summary')
        print_cli('-------------------------------------------')
        print_cli('# of minions targeted: {0}'.format(return_counter + not_return_counter))
        print_cli('# of minions returned: {0}'.format(return_counter))
        print_cli('# of minions that did not return: {0}'.format(not_return_counter))
        if self.options.verbose:
            if not_connected_minions:
                print_cli('Minions not connected: {0}'.format(" ".join(not_connected_minions)))
            if not_response_minions:
                print_cli('Minions not responding: {0}'.format(" ".join(not_response_minions)))
        print_cli('-------------------------------------------')

    def _progress_end(self, out):
        import salt.output
        salt.output.progress_end(self.progress_bar)

    def _progress_ret(self, progress, out):
        '''
        Print progress events
        '''
        import salt.output
        # Get the progress bar
        if not hasattr(self, 'progress_bar'):
            try:
                self.progress_bar = salt.output.get_progress(self.config, out, progress)
            except Exception as exc:
                raise salt.exceptions.LoaderError('\nWARNING: Install the `progressbar` python package. '
                                                  'Requested job was still run but output cannot be displayed.\n')
        salt.output.update_progress(self.config, progress, self.progress_bar, out)

    def _output_ret(self, ret, out):
        '''
        Print the output from a single return to the terminal
        '''
        import salt.output
        # Handle special case commands
        if self.config['fun'] == 'sys.doc' and not isinstance(ret, Exception):
            self._print_docs(ret)
        else:
            # Determine the proper output method and run it
            salt.output.display_output(ret, out, self.config)
        if not ret:
            sys.stderr.write('ERROR: No return received\n')
            sys.exit(2)

    def _format_ret(self, full_ret):
        '''
        Take the full return data and format it to simple output
        '''
        ret = {}
        out = ''
        retcode = 0
        for key, data in six.iteritems(full_ret):
            ret[key] = data['ret']
            if 'out' in data:
                out = data['out']
            ret_retcode = salt.utils.job.get_retcode(data)
            if ret_retcode > retcode:
                retcode = ret_retcode
        return ret, out, retcode

    def _format_error(self, minion_error):
        for minion, error_doc in six.iteritems(minion_error):
            error = 'Minion [{0}] encountered exception \'{1}\''.format(minion, error_doc['message'])
        return error

    def _print_docs(self, ret):
        '''
        Print out the docstrings for all of the functions on the minions
        '''
        import salt.output
        docs = {}
        if not ret:
            self.exit(2, 'No minions found to gather docs from\n')
        if isinstance(ret, str):
            self.exit(2, '{0}\n'.format(ret))
        for host in ret:
            if ret[host] == 'Minion did not return. [Not connected]':
                continue
            for fun in ret[host]:
                if fun not in docs:
                    if ret[host][fun]:
                        docs[fun] = ret[host][fun]
        for fun in sorted(docs):
            salt.output.display_output(fun + ':', 'nested', self.config)
            print_cli(docs[fun])
            print_cli('')<|MERGE_RESOLUTION|>--- conflicted
+++ resolved
@@ -9,11 +9,8 @@
 import salt.utils.job
 from salt.ext.six import string_types
 from salt.utils import parsers, print_cli
-<<<<<<< HEAD
 from salt.utils.args import yamlify_arg
-=======
 from salt.utils.verify import verify_log
->>>>>>> 253ac5e0
 from salt.exceptions import (
         SaltClientError,
         SaltInvocationError,
