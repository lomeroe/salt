--- conflicted
+++ resolved
@@ -1234,24 +1234,6 @@
         os_release = platform.release()
         kernel_version = platform.version()
         info = salt.utils.win_osinfo.get_os_version_info()
-<<<<<<< HEAD
-        net_info = salt.utils.win_osinfo.get_join_info()
-        server = {'Vista': '2008Server',
-                  '7': '2008ServerR2',
-                  '8': '2012Server',
-                  '8.1': '2012ServerR2',
-                  '10': '2016Server'}
-
-        # Starting with Python 2.7.12 and 3.5.2 the `platform.uname()` function
-        # started reporting the Desktop version instead of the Server version on
-        # Server versions of Windows, so we need to look those up
-        # So, if you find a Server Platform that's a key in the server
-        # dictionary, then lookup the actual Server Release.
-        # (Product Type 1 is Desktop, Everything else is Server)
-        if info['ProductType'] > 1 and os_release in server:
-            os_release = server[os_release]
-=======
->>>>>>> 49f2a359
 
         service_pack = None
         if info['ServicePackMajor'] > 0:
@@ -1295,8 +1277,8 @@
             'serialnumber': _clean_value('serialnumber', biosinfo.SerialNumber),
             'osfullname': _clean_value('osfullname', osinfo.Caption),
             'timezone': _clean_value('timezone', timeinfo.Description),
-            'windowsdomain': _clean_value('windowsdomain', net_info['Domain']),
-            'windowsdomaintype': _clean_value('windowsdomaintype', net_info['DomainType']),
+            'windowsdomain': _clean_value('windowsdomain', systeminfo.Domain),
+            'windowsdomaintype': _clean_value('windowsdomaintype', systeminfo.DomainType),
             'motherboard': {
                 'productname': _clean_value('motherboard.productname', motherboard['product']),
                 'serialnumber': _clean_value('motherboard.serialnumber', motherboard['serial']),
