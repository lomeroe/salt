--- conflicted
+++ resolved
@@ -1518,18 +1518,12 @@
                 continue
             osrelease_info[idx] = int(value)
         grains['osrelease_info'] = tuple(osrelease_info)
-<<<<<<< HEAD
-        grains['osmajorrelease'] = grains['osrelease_info'][0]
-        os_name = 'os' if grains.get('os') in ('FreeBSD', 'OpenBSD', 'NetBSD', 'Mac', 'Raspbian') else 'osfullname'
-        grains['osfinger'] = '{0}-{1}'.format(grains[os_name], grains['osrelease_info'][0])
-=======
         grains['osmajorrelease'] = str(grains['osrelease_info'][0])  # This will be an integer in the two releases
         salt.utils.warn_until('Nitrogen', 'The "osmajorrelease" will be a type of an integer.')
         os_name = grains['os' if grains.get('os') in (
             'FreeBSD', 'OpenBSD', 'NetBSD', 'Mac', 'Raspbian') else 'osfullname']
         grains['osfinger'] = '{0}-{1}'.format(
             os_name, grains['osrelease'] if os_name in ('Ubuntu',) else grains['osrelease_info'][0])
->>>>>>> 3487d761
 
     return grains
 
