--- conflicted
+++ resolved
@@ -1427,11 +1427,7 @@
     'KDE neon': 'Debian',
     'Void': 'Void',
     'IDMS': 'Debian',
-<<<<<<< HEAD
     'AIX': 'AIX',
-=======
-    'AIX': 'AIX'
->>>>>>> f12a5273
 }
 
 
@@ -2234,10 +2230,6 @@
     '''
     # Provides:
     #   machine-id
-<<<<<<< HEAD
-
-=======
->>>>>>> f12a5273
     if platform.system() == 'AIX':
         return _aix_get_machine_id()
 
