--- conflicted
+++ resolved
@@ -416,11 +416,7 @@
         with open(pub_path, 'r') as fp_:
             minion_pub = fp_.read()
         pub = RSA.PublicKey.import_key(minion_pub)
-<<<<<<< HEAD
-        if pub.verify("salt", token):
-=======
         if pub.verify("salt", (int(token),)):
->>>>>>> 8b808344
             return True
         log.error('Salt minion claiming to be {0} has attempted to'
                   'communicate with the master and could not be verified'
@@ -950,11 +946,7 @@
                'token': self.master_key.token,
                'publish_port': self.opts['publish_port'],
               }
-<<<<<<< HEAD
-        ret['aes'] = pub.encrypt(self.opts['aes'], Random.new().read)
-=======
         ret['aes'] = pub.encrypt(self.opts['aes'], Random.new().read)[0]
->>>>>>> 8b808344
         if self.opts['cluster_masters']:
             self._send_cluster()
         return ret
