--- conflicted
+++ resolved
@@ -736,16 +736,12 @@
                     ret['comment'] = 'Beacon configuration reset.'
                 elif event_ret:
                     ret['result'] = False
-<<<<<<< HEAD
                     ret['comment'] = event_ret['comment']
                 else:
                     ret['result'] = False
                     ret['comment'] = 'Did not receive the manage event ' \
                                      'before the timeout of {0}s' \
                                      ''.format(kwargs.get('timeout', 30))
-=======
-                    ret['comment'] = 'Something went wrong.'
->>>>>>> a4156f1a
                 return ret
         except KeyError:
             # Effectively a no-op, since we can't really return without an event
