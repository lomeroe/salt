# -*- coding: utf-8 -*-
'''
Homebrew for Mac OS X
'''
from __future__ import absolute_import

# Import python libs
import copy
import logging

# Import salt libs
import salt.utils
from salt.exceptions import CommandExecutionError, MinionError

log = logging.getLogger(__name__)

# Define the module's virtual name
__virtualname__ = 'pkg'


def __virtual__():
    '''
    Confine this module to Mac OS with Homebrew.
    '''

    if salt.utils.which('brew') and __grains__['os'] == 'MacOS':
        return __virtualname__
    return False


def _list_taps():
    '''
    List currently installed brew taps
    '''
    cmd = 'brew tap'
    return _call_brew(cmd)['stdout'].splitlines()


def _tap(tap):
    '''
    Add unofficial Github repos to the list of formulas that brew tracks,
    updates, and installs from.
    '''
    if tap in _list_taps():
        return True

    cmd = 'brew tap {0}'.format(tap)
<<<<<<< HEAD
    if _call_brew(cmd)['retcode']:
=======
    if __salt__['cmd.retcode'](cmd, pythone_shell=False, runas=runas):
>>>>>>> 4c17b142
        log.error('Failed to tap "{0}"'.format(tap))
        return False

    return True


def _homebrew_bin():
    '''
    Returns the full path to the homebrew binary in the PATH
    '''
    ret = __salt__['cmd.run']('brew --prefix', output_loglevel='trace')
    ret += '/bin/brew'
    return ret


def _call_brew(cmd):
    '''
    Calls the brew command with the user user account of brew
    '''
    user = __salt__['file.get_user'](_homebrew_bin())
    return __salt__['cmd.run_all'](cmd, runas=user, output_loglevel='trace')


def list_pkgs(versions_as_list=False, **kwargs):
    '''
    List the packages currently installed in a dict::

        {'<package_name>': '<version>'}

    CLI Example:

    .. code-block:: bash

        salt '*' pkg.list_pkgs
    '''
    versions_as_list = salt.utils.is_true(versions_as_list)
    # not yet implemented or not applicable
    if any([salt.utils.is_true(kwargs.get(x))
            for x in ('removed', 'purge_desired')]):
        return {}

    if 'pkg.list_pkgs' in __context__:
        if versions_as_list:
            return __context__['pkg.list_pkgs']
        else:
            ret = copy.deepcopy(__context__['pkg.list_pkgs'])
            __salt__['pkg_resource.stringify'](ret)
            return ret

    cmd = 'brew list --versions'
    ret = {}
    out = _call_brew(cmd)['stdout']
    for line in out.splitlines():
        try:
            name_and_versions = line.split(' ')
            name = name_and_versions[0]
            installed_versions = name_and_versions[1:]
            newest_version = sorted(installed_versions, cmp=salt.utils.version_cmp).pop()
        except ValueError:
            continue
        __salt__['pkg_resource.add_pkg'](ret, name, newest_version)

    __salt__['pkg_resource.sort_pkglist'](ret)
    __context__['pkg.list_pkgs'] = copy.deepcopy(ret)
    if not versions_as_list:
        __salt__['pkg_resource.stringify'](ret)
    return ret


def version(*names, **kwargs):
    '''
    Returns a string representing the package version or an empty string if not
    installed. If more than one package name is specified, a dict of
    name/version pairs is returned.

    CLI Example:

    .. code-block:: bash

        salt '*' pkg.version <package name>
        salt '*' pkg.version <package1> <package2> <package3>
    '''
    return __salt__['pkg_resource.version'](*names, **kwargs)


def latest_version(*names, **kwargs):
    '''
    Return the latest version of the named package available for upgrade or
    installation

    Note that this currently not fully implemented but needs to return
    something to avoid a traceback when calling pkg.latest.

    CLI Example:

    .. code-block:: bash

        salt '*' pkg.latest_version <package name>
        salt '*' pkg.latest_version <package1> <package2> <package3>
    '''
    refresh = salt.utils.is_true(kwargs.pop('refresh', True))

    if refresh:
        refresh_db()

    if len(names) <= 1:
        return ''
    else:
        ret = {}
        for name in names:
            ret[name] = ''
        return ret

# available_version is being deprecated
available_version = latest_version


def remove(name=None, pkgs=None, **kwargs):
    '''
    Removes packages with ``brew uninstall``.

    name
        The name of the package to be deleted.


    Multiple Package Options:

    pkgs
        A list of packages to delete. Must be passed as a python list. The
        ``name`` parameter will be ignored if this option is passed.

    .. versionadded:: 0.16.0


    Returns a dict containing the changes.

    CLI Example:

    .. code-block:: bash

        salt '*' pkg.remove <package name>
        salt '*' pkg.remove <package1>,<package2>,<package3>
        salt '*' pkg.remove pkgs='["foo", "bar"]'
    '''
    try:
        pkg_params = __salt__['pkg_resource.parse_targets'](
            name, pkgs, **kwargs
        )[0]
    except MinionError as exc:
        raise CommandExecutionError(exc)

    old = list_pkgs()
    targets = [x for x in pkg_params if x in old]
    if not targets:
        return {}
    cmd = 'brew uninstall {0}'.format(' '.join(targets))
<<<<<<< HEAD
    _call_brew(cmd)
=======
    __salt__['cmd.run'](cmd, python_shell=False, output_loglevel='trace')
>>>>>>> 4c17b142
    __context__.pop('pkg.list_pkgs', None)
    new = list_pkgs()
    return salt.utils.compare_dicts(old, new)


def refresh_db():
    '''
    Update the homebrew package repository.

    CLI Example:

    .. code-block:: bash

        salt '*' pkg.refresh_db
    '''
    cmd = 'brew update'
    if _call_brew(cmd)['retcode']:
        log.error('Failed to update')
        return False

    return True


def install(name=None, pkgs=None, taps=None, options=None, **kwargs):
    '''
    Install the passed package(s) with ``brew install``

    name
        The name of the formula to be installed. Note that this parameter is
        ignored if "pkgs" is passed.

        CLI Example:

        .. code-block:: bash

            salt '*' pkg.install <package name>

    taps
        Unofficial Github repos to use when updating and installing formulas.

        CLI Example:

        .. code-block:: bash

            salt '*' pkg.install <package name> tap='<tap>'
            salt '*' pkg.install zlib taps='homebrew/dupes'
            salt '*' pkg.install php54 taps='["josegonzalez/php", "homebrew/dupes"]'

    options
        Options to pass to brew. Only applies to initial install. Due to how brew
        works, modifying chosen options requires a full uninstall followed by a
        fresh install. Note that if "pkgs" is used, all options will be passed
        to all packages. Unrecognized options for a package will be silently
        ignored by brew.

        CLI Example:

        .. code-block:: bash

            salt '*' pkg.install <package name> tap='<tap>'
            salt '*' pkg.install php54 taps='["josegonzalez/php", "homebrew/dupes"]' options='["--with-fpm"]'

    Multiple Package Installation Options:

    pkgs
        A list of formulas to install. Must be passed as a python list.

        CLI Example:

        .. code-block:: bash

            salt '*' pkg.install pkgs='["foo","bar"]'


    Returns a dict containing the new package names and versions::

        {'<package>': {'old': '<old-version>',
                       'new': '<new-version>'}}

    CLI Example:

    .. code-block:: bash

        salt '*' pkg.install 'package package package'
    '''
    try:
        pkg_params, pkg_type = __salt__['pkg_resource.parse_targets'](
            name, pkgs, kwargs.get('sources', {})
        )
    except MinionError as exc:
        raise CommandExecutionError(exc)

    if pkg_params is None or len(pkg_params) == 0:
        return {}

    formulas = ' '.join(pkg_params)
    old = list_pkgs()

    # Ensure we've tapped the repo if necessary
    if taps:
        if not isinstance(taps, list):
            # Feels like there is a better way to allow for tap being
            # specified as both a string and a list
            taps = [taps]

        for tap in taps:
            _tap(tap)

    if options:
        cmd = 'brew install {0} {1}'.format(formulas, ' '.join(options))
    else:
        cmd = 'brew install {0}'.format(formulas)

<<<<<<< HEAD
    _call_brew(cmd)

=======
    __salt__['cmd.run'](
        cmd,
        runas=user if user != __opts__['user'] else None,
        python_shell=False,
        output_loglevel='trace'
    )
>>>>>>> 4c17b142
    __context__.pop('pkg.list_pkgs', None)
    new = list_pkgs()
    return salt.utils.compare_dicts(old, new)


def list_upgrades(refresh=True):
    '''
    Check whether or not an upgrade is available for all packages

    CLI Example:

    .. code-block:: bash

        salt '*' pkg.list_upgrades
    '''
    if refresh:
        refresh_db()

    cmd = 'brew outdated'
    call = _call_brew(cmd)
    if call['retcode'] != 0:
        comment = ''
        if 'stderr' in call:
            comment += call['stderr']
        if 'stdout' in call:
            comment += call['stdout']
        raise CommandExecutionError(
            '{0}'.format(comment)
        )
    else:
        out = call['stdout']
    return out.splitlines()


def upgrade_available(pkg):
    '''
    Check whether or not an upgrade is available for a given package

    CLI Example:

    .. code-block:: bash

        salt '*' pkg.upgrade_available <package name>
    '''
    return pkg in list_upgrades()


def upgrade(refresh=True):
    '''
    Upgrade outdated, unpinned brews.

    refresh
        Fetch the newest version of Homebrew and all formulae from GitHub before installing.

    Return a dict containing the new package names and versions::

        {'<package>': {'old': '<old-version>',
                       'new': '<new-version>'}}

    CLI Example:

    .. code-block:: bash

        salt '*' pkg.upgrade
    '''
    ret = {'changes': {},
           'result': True,
           'comment': '',
           }

    old = list_pkgs()

    if salt.utils.is_true(refresh):
        refresh_db()

    cmd = 'brew upgrade'
    call = _call_brew(cmd)

    if call['retcode'] != 0:
        ret['result'] = False
        if 'stderr' in call:
            ret['comment'] += call['stderr']
        if 'stdout' in call:
            ret['comment'] += call['stdout']
    else:
        __context__.pop('pkg.list_pkgs', None)
        new = list_pkgs()
        ret['changes'] = salt.utils.compare_dicts(old, new)
    return ret<|MERGE_RESOLUTION|>--- conflicted
+++ resolved
@@ -45,11 +45,7 @@
         return True
 
     cmd = 'brew tap {0}'.format(tap)
-<<<<<<< HEAD
     if _call_brew(cmd)['retcode']:
-=======
-    if __salt__['cmd.retcode'](cmd, pythone_shell=False, runas=runas):
->>>>>>> 4c17b142
         log.error('Failed to tap "{0}"'.format(tap))
         return False
 
@@ -70,7 +66,10 @@
     Calls the brew command with the user user account of brew
     '''
     user = __salt__['file.get_user'](_homebrew_bin())
-    return __salt__['cmd.run_all'](cmd, runas=user, output_loglevel='trace')
+    return __salt__['cmd.run_all'](cmd,
+                                   runas=user,
+                                   output_loglevel='trace',
+                                   python_shell=False)
 
 
 def list_pkgs(versions_as_list=False, **kwargs):
@@ -206,11 +205,7 @@
     if not targets:
         return {}
     cmd = 'brew uninstall {0}'.format(' '.join(targets))
-<<<<<<< HEAD
     _call_brew(cmd)
-=======
-    __salt__['cmd.run'](cmd, python_shell=False, output_loglevel='trace')
->>>>>>> 4c17b142
     __context__.pop('pkg.list_pkgs', None)
     new = list_pkgs()
     return salt.utils.compare_dicts(old, new)
@@ -324,17 +319,8 @@
     else:
         cmd = 'brew install {0}'.format(formulas)
 
-<<<<<<< HEAD
     _call_brew(cmd)
 
-=======
-    __salt__['cmd.run'](
-        cmd,
-        runas=user if user != __opts__['user'] else None,
-        python_shell=False,
-        output_loglevel='trace'
-    )
->>>>>>> 4c17b142
     __context__.pop('pkg.list_pkgs', None)
     new = list_pkgs()
     return salt.utils.compare_dicts(old, new)
