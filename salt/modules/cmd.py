--- conflicted
+++ resolved
@@ -10,16 +10,12 @@
 import subprocess
 import tempfile
 import salt.utils
-<<<<<<< HEAD
-import pwd
-=======
 from salt.exceptions import CommandExecutionError
 try:
     import pwd
 except:
     pass
 
->>>>>>> 508fba96
 
 # Set up logging
 log = logging.getLogger(__name__)
@@ -33,12 +29,8 @@
         stdout=subprocess.PIPE,
         stderr=subprocess.PIPE,
         quiet=False,
-<<<<<<< HEAD
-        runas=None):
-=======
         runas=None,
         with_env=True):
->>>>>>> 508fba96
     '''
     Do the DRY thing and only call subprocess.Popen() once
     '''
@@ -53,65 +45,6 @@
     ]
 
     ret = {}
-<<<<<<< HEAD
-    uid = os.getuid()
-    euid = os.geteuid()
-
-    def su():
-        os.setuid(runas_uid)
-        os.seteuid(runas_uid)
-
-    if runas:
-        try:
-            p = pwd.getpwnam(runas)
-        except KeyError:
-            stderr_str = 'The user {0} is not available'.format(runas)
-            if stderr == subprocess.STDOUT:
-                ret['stdout'] = stderr_str
-            else:
-                ret['stdout'] = ''
-                ret['stderr'] = stderr_str
-            ret['retcode'] = 1
-            return ret
-        runas_uid = p.pw_uid
-        preexec = su
-    else:
-        preexec = None
-
-    if not quiet:
-        if runas:
-            log.info('Executing command {0} as user {1} in directory {2}'.format(
-                    cmd, runas, cwd))
-        else:
-            log.info('Executing command {0} in directory {1}'.format(cmd, cwd))
-
-    try:
-        proc = subprocess.Popen(cmd,
-            cwd=cwd,
-            shell=True,
-            stdout=stdout,
-            stderr=stderr,
-            preexec_fn=preexec
-        )
-
-        out = proc.communicate()
-        ret['stdout'] = out[0]
-        ret['stderr'] = out[1]
-        ret['retcode'] = proc.returncode
-        ret['pid'] = proc.pid
-    except OSError:
-        stderr_str = 'Unable to change to user {0}: permission denied'.format(runas)
-        if stderr == subprocess.STDOUT:
-            ret['stdout'] = stderr_str
-        else:
-            ret['stdout'] = ''
-            ret['stderr'] = stderr_str
-        ret['retcode'] = 2
-    return ret
-
-
-def _run_quiet(cmd, cwd=DEFAULT_CWD, runas=None):
-=======
 
     if runas and __grains__['os'] in disable_runas:
         msg = 'Sorry, {0} does not support runas functionality'
@@ -160,18 +93,13 @@
 
 
 def _run_quiet(cmd, cwd=None, runas=None):
->>>>>>> 508fba96
     '''
     Helper for running commands quietly for minion startup
     '''
     return _run(cmd, runas=runas, cwd=cwd, stderr=subprocess.STDOUT, quiet=True)['stdout']
 
 
-<<<<<<< HEAD
-def run(cmd, cwd=DEFAULT_CWD, runas=None):
-=======
 def run(cmd, cwd=None, runas=None):
->>>>>>> 508fba96
     '''
     Execute the passed command and return the output as a string
 
@@ -184,11 +112,7 @@
     return out
 
 
-<<<<<<< HEAD
-def run_stdout(cmd, cwd=DEFAULT_CWD,  runas=None):
-=======
 def run_stdout(cmd, cwd=None,  runas=None):
->>>>>>> 508fba96
     '''
     Execute a command, and only return the standard out
 
@@ -201,11 +125,7 @@
     return stdout
 
 
-<<<<<<< HEAD
-def run_stderr(cmd, cwd=DEFAULT_CWD, runas=None):
-=======
 def run_stderr(cmd, cwd=None, runas=None):
->>>>>>> 508fba96
     '''
     Execute a command and only return the standard error
 
@@ -218,11 +138,7 @@
     return stderr
 
 
-<<<<<<< HEAD
-def run_all(cmd, cwd=DEFAULT_CWD, runas=None):
-=======
 def run_all(cmd, cwd=None, runas=None):
->>>>>>> 508fba96
     '''
     Execute the passed command and return a dict of return data
 
@@ -242,11 +158,7 @@
     return ret
 
 
-<<<<<<< HEAD
-def retcode(cmd, cwd=DEFAULT_CWD, runas=None):
-=======
 def retcode(cmd, cwd=None, runas=None):
->>>>>>> 508fba96
     '''
     Execute a shell command and return the command's return code.
 
