# -*- coding: utf-8 -*-
"""
Support for DEB packages
"""
from __future__ import absolute_import, print_function, unicode_literals

import datetime

# Import python libs
import logging
import os
import re

# Import salt libs
import salt.utils.args
import salt.utils.data
import salt.utils.files
import salt.utils.path
import salt.utils.stringutils
from salt.exceptions import CommandExecutionError, SaltInvocationError

log = logging.getLogger(__name__)

# Define the module's virtual name
__virtualname__ = "lowpkg"


def __virtual__():
    """
    Confirm this module is on a Debian based system
    """
    if __grains__["os_family"] == "Debian":
        return __virtualname__
    return (
        False,
        "The dpkg execution module cannot be loaded: "
        "only works on Debian family systems.",
    )


def bin_pkg_info(path, saltenv="base"):
    """
    .. versionadded:: 2015.8.0

    Parses RPM metadata and returns a dictionary of information about the
    package (name, version, etc.).

    path
        Path to the file. Can either be an absolute path to a file on the
        minion, or a salt fileserver URL (e.g. ``salt://path/to/file.rpm``).
        If a salt fileserver URL is passed, the file will be cached to the
        minion so that it can be examined.

    saltenv : base
        Salt fileserver envrionment from which to retrieve the package. Ignored
        if ``path`` is a local file path on the minion.

    CLI Example:

    .. code-block:: bash

        salt '*' lowpkg.bin_pkg_info /root/foo-1.2.3-1ubuntu1_all.deb
        salt '*' lowpkg.bin_pkg_info salt://foo-1.2.3-1ubuntu1_all.deb
    """
    # If the path is a valid protocol, pull it down using cp.cache_file
    if __salt__["config.valid_fileproto"](path):
        newpath = __salt__["cp.cache_file"](path, saltenv)
        if not newpath:
            raise CommandExecutionError(
                "Unable to retrieve {0} from saltenv '{1}'".format(path, saltenv)
            )
        path = newpath
    else:
        if not os.path.exists(path):
            raise CommandExecutionError("{0} does not exist on minion".format(path))
        elif not os.path.isabs(path):
            raise SaltInvocationError("{0} does not exist on minion".format(path))

    cmd = ["dpkg", "-I", path]
    result = __salt__["cmd.run_all"](cmd, output_loglevel="trace")
    if result["retcode"] != 0:
        msg = "Unable to get info for " + path
        if result["stderr"]:
            msg += ": " + result["stderr"]
        raise CommandExecutionError(msg)

    ret = {}
    for line in result["stdout"].splitlines():
        line = line.strip()
<<<<<<< HEAD
        if re.match(r"^Package[ ]*:", line):
            ret["name"] = line.split()[-1]
        elif re.match(r"^Version[ ]*:", line):
            ret["version"] = line.split()[-1]
        elif re.match(r"^Architecture[ ]*:", line):
=======
        if line.startswith("Package:"):
            ret["name"] = line.split()[-1]
        elif line.startswith("Version:"):
            ret["version"] = line.split()[-1]
        elif line.startswith("Architecture:"):
>>>>>>> 0917bae8
            ret["arch"] = line.split()[-1]

    missing = [x for x in ("name", "version", "arch") if x not in ret]
    if missing:
        raise CommandExecutionError(
            "Unable to get {0} for {1}".format(", ".join(missing), path)
        )

    if __grains__.get("cpuarch", "") == "x86_64":
        osarch = __grains__.get("osarch", "")
        arch = ret["arch"]
        if arch != "all" and osarch == "amd64" and osarch != arch:
            ret["name"] += ":{0}".format(arch)

    return ret


def unpurge(*packages):
    """
    Change package selection for each package specified to 'install'

    CLI Example:

    .. code-block:: bash

        salt '*' lowpkg.unpurge curl
    """
    if not packages:
        return {}
    old = __salt__["pkg.list_pkgs"](purge_desired=True)
    ret = {}
    __salt__["cmd.run"](
        ["dpkg", "--set-selections"],
        stdin=r"\n".join(["{0} install".format(x) for x in packages]),
        python_shell=False,
        output_loglevel="trace",
    )
    __context__.pop("pkg.list_pkgs", None)
    new = __salt__["pkg.list_pkgs"](purge_desired=True)
    return salt.utils.data.compare_dicts(old, new)


def list_pkgs(*packages):
    """
    List the packages currently installed in a dict::

        {'<package_name>': '<version>'}

    External dependencies::

        Virtual package resolution requires aptitude. Because this function
        uses dpkg, virtual packages will be reported as not installed.

    CLI Example:

    .. code-block:: bash

        salt '*' lowpkg.list_pkgs
        salt '*' lowpkg.list_pkgs httpd
    """
    pkgs = {}
    cmd = "dpkg -l {0}".format(" ".join(packages))
    out = __salt__["cmd.run_all"](cmd, python_shell=False)
    if out["retcode"] != 0:
        msg = "Error:  " + out["stderr"]
        log.error(msg)
        return msg
    out = out["stdout"]

    for line in out.splitlines():
        if line.startswith("ii "):
            comps = line.split()
            pkgs[comps[1]] = comps[2]
    return pkgs


def file_list(*packages):
    """
    List the files that belong to a package. Not specifying any packages will
    return a list of _every_ file on the system's package database (not
    generally recommended).

    CLI Examples:

    .. code-block:: bash

        salt '*' lowpkg.file_list httpd
        salt '*' lowpkg.file_list httpd postfix
        salt '*' lowpkg.file_list
    """
    errors = []
    ret = set([])
    pkgs = {}
    cmd = "dpkg -l {0}".format(" ".join(packages))
    out = __salt__["cmd.run_all"](cmd, python_shell=False)
    if out["retcode"] != 0:
        msg = "Error:  " + out["stderr"]
        log.error(msg)
        return msg
    out = out["stdout"]

    for line in out.splitlines():
        if line.startswith("ii "):
            comps = line.split()
            pkgs[comps[1]] = {"version": comps[2], "description": " ".join(comps[3:])}
        if "No packages found" in line:
            errors.append(line)
    for pkg in pkgs:
        files = []
        cmd = "dpkg -L {0}".format(pkg)
        for line in __salt__["cmd.run"](cmd, python_shell=False).splitlines():
            files.append(line)
        fileset = set(files)
        ret = ret.union(fileset)
    return {"errors": errors, "files": list(ret)}


def file_dict(*packages):
    """
    List the files that belong to a package, grouped by package. Not
    specifying any packages will return a list of _every_ file on the system's
    package database (not generally recommended).

    CLI Examples:

    .. code-block:: bash

        salt '*' lowpkg.file_list httpd
        salt '*' lowpkg.file_list httpd postfix
        salt '*' lowpkg.file_list
    """
    errors = []
    ret = {}
    pkgs = {}
    cmd = "dpkg -l {0}".format(" ".join(packages))
    out = __salt__["cmd.run_all"](cmd, python_shell=False)
    if out["retcode"] != 0:
        msg = "Error:  " + out["stderr"]
        log.error(msg)
        return msg
    out = out["stdout"]

    for line in out.splitlines():
        if line.startswith("ii "):
            comps = line.split()
            pkgs[comps[1]] = {"version": comps[2], "description": " ".join(comps[3:])}
        if "No packages found" in line:
            errors.append(line)
    for pkg in pkgs:
        files = []
        cmd = "dpkg -L {0}".format(pkg)
        for line in __salt__["cmd.run"](cmd, python_shell=False).splitlines():
            files.append(line)
        ret[pkg] = files
    return {"errors": errors, "packages": ret}


def _get_pkg_info(*packages, **kwargs):
    """
    Return list of package information. If 'packages' parameter is empty,
    then data about all installed packages will be returned.

    :param packages: Specified packages.
    :param failhard: Throw an exception if no packages found.
    :return:
    """
    kwargs = salt.utils.args.clean_kwargs(**kwargs)
    failhard = kwargs.pop("failhard", True)
    if kwargs:
        salt.utils.args.invalid_kwargs(kwargs)

    if __grains__["os"] == "Ubuntu" and __grains__["osrelease_info"] < (12, 4):
        bin_var = "${binary}"
    else:
        bin_var = "${Package}"

    ret = []
    cmd = (
        "dpkg-query -W -f='package:" + bin_var + "\\n"
        "revision:${binary:Revision}\\n"
        "architecture:${Architecture}\\n"
        "maintainer:${Maintainer}\\n"
        "summary:${Summary}\\n"
        "source:${source:Package}\\n"
        "version:${Version}\\n"
        "section:${Section}\\n"
        "installed_size:${Installed-size}\\n"
        "size:${Size}\\n"
        "MD5:${MD5sum}\\n"
        "SHA1:${SHA1}\\n"
        "SHA256:${SHA256}\\n"
        "origin:${Origin}\\n"
        "homepage:${Homepage}\\n"
<<<<<<< HEAD
=======
        "status:${db:Status-Abbrev}\\n"
>>>>>>> 0917bae8
        "======\\n"
        "description:${Description}\\n"
        "------\\n'"
    )
    cmd += " {0}".format(" ".join(packages))
    cmd = cmd.strip()

    call = __salt__["cmd.run_all"](cmd, python_chell=False)
    if call["retcode"]:
        if failhard:
            raise CommandExecutionError(
                "Error getting packages information: {0}".format(call["stderr"])
            )
        else:
            return ret

    for pkg_info in [elm for elm in re.split(r"------", call["stdout"]) if elm.strip()]:
        pkg_data = {}
        pkg_info, pkg_descr = re.split(r"======", pkg_info)
        for pkg_info_line in [
            el.strip() for el in pkg_info.split(os.linesep) if el.strip()
        ]:
            key, value = pkg_info_line.split(":", 1)
            if value:
                pkg_data[key] = value
            install_date = _get_pkg_install_time(pkg_data.get("package"))
            if install_date:
                pkg_data["install_date"] = install_date
        pkg_data["description"] = pkg_descr.split(":", 1)[-1]
        ret.append(pkg_data)

    return ret


def _get_pkg_license(pkg):
    """
    Try to get a license from the package.
    Based on https://www.debian.org/doc/packaging-manuals/copyright-format/1.0/

    :param pkg:
    :return:
    """
    licenses = set()
    cpr = "/usr/share/doc/{0}/copyright".format(pkg)
    if os.path.exists(cpr):
        with salt.utils.files.fopen(cpr) as fp_:
            for line in salt.utils.stringutils.to_unicode(fp_.read()).split(os.linesep):
                if line.startswith("License:"):
                    licenses.add(line.split(":", 1)[1].strip())

    return ", ".join(sorted(licenses))


def _get_pkg_install_time(pkg):
    """
    Return package install time, based on the /var/lib/dpkg/info/<package>.list

    :return:
    """
    iso_time = None
    if pkg is not None:
        location = "/var/lib/dpkg/info/{0}.list".format(pkg)
        if os.path.exists(location):
            iso_time = (
                datetime.datetime.utcfromtimestamp(
                    int(os.path.getmtime(location))
                ).isoformat()
                + "Z"
            )

    return iso_time


def _get_pkg_ds_avail():
    """
    Get the package information of the available packages, maintained by dselect.
    Note, this will be not very useful, if dselect isn't installed.

    :return:
    """
    avail = "/var/lib/dpkg/available"
    if not salt.utils.path.which("dselect") or not os.path.exists(avail):
        return dict()

    # Do not update with dselect, just read what is.
    ret = dict()
    pkg_mrk = "Package:"
    pkg_name = "package"
    with salt.utils.files.fopen(avail) as fp_:
        for pkg_info in salt.utils.stringutils.to_unicode(fp_.read()).split(pkg_mrk):
            nfo = dict()
            for line in (pkg_mrk + pkg_info).split(os.linesep):
                line = line.split(": ", 1)
                if len(line) != 2:
                    continue
                key, value = line
                if value.strip():
                    nfo[key.lower()] = value
            if nfo.get(pkg_name):
                ret[nfo[pkg_name]] = nfo

    return ret


def info(*packages, **kwargs):
    """
    Returns a detailed summary of package information for provided package names.
    If no packages are specified, all packages will be returned.

    .. versionadded:: 2015.8.1

    packages
        The names of the packages for which to return information.

    failhard
        Whether to throw an exception if none of the packages are installed.
        Defaults to True.

        .. versionadded:: 2016.11.3

    CLI example:

    .. code-block:: bash

        salt '*' lowpkg.info
        salt '*' lowpkg.info apache2 bash
        salt '*' lowpkg.info 'php5*' failhard=false
    """
    # Get the missing information from the /var/lib/dpkg/available, if it is there.
    # However, this file is operated by dselect which has to be installed.
    dselect_pkg_avail = _get_pkg_ds_avail()

    kwargs = salt.utils.args.clean_kwargs(**kwargs)
    failhard = kwargs.pop("failhard", True)
    if kwargs:
        salt.utils.args.invalid_kwargs(kwargs)

    ret = dict()
    for pkg in _get_pkg_info(*packages, failhard=failhard):
        # Merge extra information from the dselect, if available
        for pkg_ext_k, pkg_ext_v in dselect_pkg_avail.get(pkg["package"], {}).items():
            if pkg_ext_k not in pkg:
                pkg[pkg_ext_k] = pkg_ext_v
        # Remove "technical" keys
        for t_key in [
            "installed_size",
            "depends",
            "recommends",
            "provides",
            "replaces",
            "conflicts",
            "bugs",
            "description-md5",
            "task",
        ]:
            if t_key in pkg:
                del pkg[t_key]

        lic = _get_pkg_license(pkg["package"])
        if lic:
            pkg["license"] = lic
        ret[pkg["package"]] = pkg

    return ret<|MERGE_RESOLUTION|>--- conflicted
+++ resolved
@@ -87,19 +87,11 @@
     ret = {}
     for line in result["stdout"].splitlines():
         line = line.strip()
-<<<<<<< HEAD
         if re.match(r"^Package[ ]*:", line):
             ret["name"] = line.split()[-1]
         elif re.match(r"^Version[ ]*:", line):
             ret["version"] = line.split()[-1]
         elif re.match(r"^Architecture[ ]*:", line):
-=======
-        if line.startswith("Package:"):
-            ret["name"] = line.split()[-1]
-        elif line.startswith("Version:"):
-            ret["version"] = line.split()[-1]
-        elif line.startswith("Architecture:"):
->>>>>>> 0917bae8
             ret["arch"] = line.split()[-1]
 
     missing = [x for x in ("name", "version", "arch") if x not in ret]
@@ -293,10 +285,7 @@
         "SHA256:${SHA256}\\n"
         "origin:${Origin}\\n"
         "homepage:${Homepage}\\n"
-<<<<<<< HEAD
-=======
         "status:${db:Status-Abbrev}\\n"
->>>>>>> 0917bae8
         "======\\n"
         "description:${Description}\\n"
         "------\\n'"
