# -*- coding: utf-8 -*-
'''
Module for editing power settings on Mac OS X

 .. versionadded:: 2016.3.0
'''
# Import python libs
from __future__ import absolute_import

# Import salt libs
import salt.utils
import salt.utils.mac_utils
from salt.exceptions import SaltInvocationError
from salt.ext.six.moves import range

__virtualname__ = 'power'


def __virtual__():
    '''
    Only for Mac OS X
    '''
    if not salt.utils.is_darwin():
        return (False, 'The mac_power module could not be loaded: '
                       'module only works on Mac OS X systems.')

    return __virtualname__


def _validate_sleep(minutes):
    '''
    Helper function that validates the minutes parameter. Can be any number
    between 1 and 180. Can also be the string values "Never" and "Off".

    Because "On" and "Off" get converted to boolean values on the command line
    it will error if "On" is passed

    Returns: The value to be passed to the command
    '''
    # Must be a value between 1 and 180 or Never/Off
    if isinstance(minutes, str):
        if minutes.lower() in ['never', 'off']:
            return 'Never'
        else:
            msg = 'Invalid String Value for Minutes.\n' \
                  'String values must be "Never" or "Off".\n' \
                  'Passed: {0}'.format(minutes)
            raise SaltInvocationError(msg)
    elif isinstance(minutes, bool):
        if minutes:
            msg = 'Invalid Boolean Value for Minutes.\n' \
                  'Boolean value "On" or "True" is not allowed.\n' \
                  'Salt CLI converts "On" to boolean True.\n' \
                  'Passed: {0}'.format(minutes)
            raise SaltInvocationError(msg)
        else:
            return 'Never'
    elif isinstance(minutes, int):
        if minutes in range(1, 181):
            return minutes
        else:
            msg = 'Invalid Integer Value for Minutes.\n' \
                  'Integer values must be between 1 and 180.\n' \
                  'Passed: {0}'.format(minutes)
            raise SaltInvocationError(msg)
    else:
        msg = 'Unknown Variable Type Passed for Minutes.\n' \
              'Passed: {0}'.format(minutes)
        raise SaltInvocationError(msg)


def get_sleep():
    '''
    Displays the amount of idle time until the machine sleeps. Settings for
    Computer, Display, and Hard Disk are displayed.

    :return: A dictionary containing the sleep status for Computer, Display, and
    Hard Disk
    :rtype: dict

    CLI Example:

    .. code-block:: bash

        salt '*' power.get_sleep
    '''
    return {'Computer': get_computer_sleep(),
            'Display': get_display_sleep(),
            'Hard Disk': get_harddisk_sleep()}


def set_sleep(minutes):
    '''
    Sets the amount of idle time until the machine sleeps. Sets the same value
    for Computer, Display, and Hard Disk. Pass "Never" or "Off" for computers
    that should never sleep.

    :param minutes: Can be an integer between 1 and 180 or "Never" or "Off"
    :ptype: int, str

    :return: True if successful, False if not
    :rtype: bool

    CLI Example:

    .. code-block:: bash

        salt '*' power.set_sleep 120
        salt '*' power.set_sleep never
    '''
    value = _validate_sleep(minutes)
    cmd = 'systemsetup -setsleep {0}'.format(value)
    salt.utils.mac_utils.execute_return_success(cmd)

    state = []
    for check in (get_computer_sleep, get_display_sleep, get_harddisk_sleep):
        state.append(salt.utils.mac_utils.confirm_updated(
            value,
            check,
        ))
    return all(state)


def get_computer_sleep():
    '''
    Display the amount of idle time until the computer sleeps.

    :return: A string representing the sleep settings for the computer
    :rtype: str

    CLI Example:

    ..code-block:: bash

        salt '*' power.get_computer_sleep
    '''
    ret = salt.utils.mac_utils.execute_return_result(
        'systemsetup -getcomputersleep')
    return salt.utils.mac_utils.parse_return(ret)


def set_computer_sleep(minutes):
    '''
    Set the amount of idle time until the computer sleeps. Pass "Never" of "Off"
    to never sleep.

    :param minutes: Can be an integer between 1 and 180 or "Never" or "Off"
    :ptype: int, str

    :return: True if successful, False if not
    :rtype: bool

    CLI Example:

    .. code-block:: bash

        salt '*' power.set_computer_sleep 120
        salt '*' power.set_computer_sleep off
    '''
    value = _validate_sleep(minutes)
    cmd = 'systemsetup -setcomputersleep {0}'.format(value)
    salt.utils.mac_utils.execute_return_success(cmd)

    return salt.utils.mac_utils.confirm_updated(
        str(value),
        get_computer_sleep,
    )


def get_display_sleep():
    '''
    Display the amount of idle time until the display sleeps.

    :return: A string representing the sleep settings for the displey
    :rtype: str

    CLI Example:

    ..code-block:: bash

        salt '*' power.get_display_sleep
    '''
    ret = salt.utils.mac_utils.execute_return_result(
        'systemsetup -getdisplaysleep')
    return salt.utils.mac_utils.parse_return(ret)


def set_display_sleep(minutes):
    '''
    Set the amount of idle time until the display sleeps. Pass "Never" of "Off"
    to never sleep.

    :param minutes: Can be an integer between 1 and 180 or "Never" or "Off"
    :ptype: int, str

    :return: True if successful, False if not
    :rtype: bool

    CLI Example:

    .. code-block:: bash

        salt '*' power.set_display_sleep 120
        salt '*' power.set_display_sleep off
    '''
    value = _validate_sleep(minutes)
    cmd = 'systemsetup -setdisplaysleep {0}'.format(value)
    salt.utils.mac_utils.execute_return_success(cmd)

    return salt.utils.mac_utils.confirm_updated(
        str(value),
        get_display_sleep,
    )


def get_harddisk_sleep():
    '''
    Display the amount of idle time until the hard disk sleeps.

    :return: A string representing the sleep settings for the hard disk
    :rtype: str

    CLI Example:

    ..code-block:: bash

        salt '*' power.get_harddisk_sleep
    '''
    ret = salt.utils.mac_utils.execute_return_result(
        'systemsetup -getharddisksleep')
    return salt.utils.mac_utils.parse_return(ret)


def set_harddisk_sleep(minutes):
    '''
    Set the amount of idle time until the harddisk sleeps. Pass "Never" of "Off"
    to never sleep.

    :param minutes: Can be an integer between 1 and 180 or "Never" or "Off"
    :ptype: int, str

    :return: True if successful, False if not
    :rtype: bool

    CLI Example:

    .. code-block:: bash

        salt '*' power.set_harddisk_sleep 120
        salt '*' power.set_harddisk_sleep off
    '''
    value = _validate_sleep(minutes)
    cmd = 'systemsetup -setharddisksleep {0}'.format(value)
    salt.utils.mac_utils.execute_return_success(cmd)

    return salt.utils.mac_utils.confirm_updated(
        str(value),
        get_harddisk_sleep,
    )


def get_wake_on_modem():
    '''
    Displays whether 'wake on modem' is on or off if supported

    :return: A string value representing the "wake on modem" settings
    :rtype: str

    CLI Example:

    .. code-block:: bash

        salt '*' power.get_wake_on_modem
    '''
    ret = salt.utils.mac_utils.execute_return_result(
        'systemsetup -getwakeonmodem')
    return salt.utils.mac_utils.validate_enabled(
        salt.utils.mac_utils.parse_return(ret)) == 'on'


def set_wake_on_modem(enabled):
    '''
    Set whether or not the computer will wake from sleep when modem activity is
    detected.

    :param bool enabled: True to enable, False to disable. "On" and "Off" are
    also acceptable values. Additionally you can pass 1 and 0 to represent True
    and False respectively

    :return: True if successful, False if not
    :rtype: bool

    CLI Example:

    .. code-block:: bash

        salt '*' power.set_wake_on_modem True
    '''
    state = salt.utils.mac_utils.validate_enabled(enabled)
    cmd = 'systemsetup -setwakeonmodem {0}'.format(state)
    salt.utils.mac_utils.execute_return_success(cmd)
<<<<<<< HEAD
    return salt.utils.mac_utils.validate_enabled(get_wake_on_modem()) == state
=======

    return salt.utils.mac_utils.confirm_updated(
        state,
        get_wake_on_modem,
    )
>>>>>>> 4ba63aba


def get_wake_on_network():
    '''
    Displays whether 'wake on network' is on or off if supported

    :return: A string value representing the "wake on network" settings
    :rtype: string

    CLI Example:

    .. code-block:: bash

        salt '*' power.get_wake_on_network
    '''
    ret = salt.utils.mac_utils.execute_return_result(
        'systemsetup -getwakeonnetworkaccess')
    return salt.utils.mac_utils.validate_enabled(
        salt.utils.mac_utils.parse_return(ret)) == 'on'


def set_wake_on_network(enabled):
    '''
    Set whether or not the computer will wake from sleep when network activity
    is detected.

    :param bool enabled: True to enable, False to disable. "On" and "Off" are
    also acceptable values. Additionally you can pass 1 and 0 to represent True
    and False respectively

    :return: True if successful, False if not
    :rtype: bool

    CLI Example:

    .. code-block:: bash

        salt '*' power.set_wake_on_network True
    '''
    state = salt.utils.mac_utils.validate_enabled(enabled)
    cmd = 'systemsetup -setwakeonnetworkaccess {0}'.format(state)
    salt.utils.mac_utils.execute_return_success(cmd)
<<<<<<< HEAD
    return salt.utils.mac_utils.validate_enabled(
            get_wake_on_network()) == state
=======

    return salt.utils.mac_utils.confirm_updated(
        state,
        get_wake_on_network,
    )
>>>>>>> 4ba63aba


def get_restart_power_failure():
    '''
    Displays whether 'restart on power failure' is on or off if supported

    :return: A string value representing the "restart on power failure" settings
    :rtype: string

    CLI Example:

    .. code-block:: bash

        salt '*' power.get_restart_power_failure
    '''
    ret = salt.utils.mac_utils.execute_return_result(
        'systemsetup -getrestartpowerfailure')
    return salt.utils.mac_utils.validate_enabled(
        salt.utils.mac_utils.parse_return(ret)) == 'on'


def set_restart_power_failure(enabled):
    '''
    Set whether or not the computer will automatically restart after a power
    failure.

    :param bool enabled: True to enable, False to disable. "On" and "Off" are
    also acceptable values. Additionally you can pass 1 and 0 to represent True
    and False respectively

    :return: True if successful, False if not
    :rtype: bool

    CLI Example:

    .. code-block:: bash

        salt '*' power.set_restart_power_failure True
    '''
    state = salt.utils.mac_utils.validate_enabled(enabled)
    cmd = 'systemsetup -setrestartpowerfailure {0}'.format(state)
    salt.utils.mac_utils.execute_return_success(cmd)
<<<<<<< HEAD
    return salt.utils.mac_utils.validate_enabled(
            get_restart_power_failure()) == state
=======

    return salt.utils.mac_utils.confirm_updated(
        state,
        get_restart_power_failure,
    )
>>>>>>> 4ba63aba


def get_restart_freeze():
    '''
    Displays whether 'restart on freeze' is on or off if supported

    :return: A string value representing the "restart on freeze" settings
    :rtype: string

    CLI Example:

    .. code-block:: bash

        salt '*' power.get_restart_freeze
    '''
    ret = salt.utils.mac_utils.execute_return_result(
        'systemsetup -getrestartfreeze')
    return salt.utils.mac_utils.validate_enabled(
        salt.utils.mac_utils.parse_return(ret)) == 'on'


def set_restart_freeze(enabled):
    '''
    Specifies whether the server restarts automatically after a system freeze.
    This setting doesn't seem to be editable. The command completes successfully
    but the setting isn't actually updated. This is probably an OS X bug. The
    functions remains in case they ever fix the bug.

    :param bool enabled: True to enable, False to disable. "On" and "Off" are
    also acceptable values. Additionally you can pass 1 and 0 to represent True
    and False respectively

    :return: True if successful, False if not
    :rtype: bool

    CLI Example:

    .. code-block:: bash

        salt '*' power.set_restart_freeze True
    '''
    state = salt.utils.mac_utils.validate_enabled(enabled)
    cmd = 'systemsetup -setrestartfreeze {0}'.format(state)
    salt.utils.mac_utils.execute_return_success(cmd)
<<<<<<< HEAD
    return salt.utils.mac_utils.validate_enabled(get_restart_freeze()) == state
=======

    return salt.utils.mac_utils.confirm_updated(
        state,
        get_restart_freeze,
    )
>>>>>>> 4ba63aba


def get_sleep_on_power_button():
    '''
    Displays whether 'allow power button to sleep computer' is on or off if
    supported

    :return: A string value representing the "allow power button to sleep
    computer" settings
    :rtype: string

    CLI Example:

    .. code-block:: bash

        salt '*' power.get_sleep_on_power_button
    '''
    ret = salt.utils.mac_utils.execute_return_result(
        'systemsetup -getallowpowerbuttontosleepcomputer')
    return salt.utils.mac_utils.validate_enabled(
            salt.utils.mac_utils.parse_return(ret)) == 'on'


def set_sleep_on_power_button(enabled):
    '''
    Set whether or not the power button can sleep the computer.

    :param bool enabled: True to enable, False to disable. "On" and "Off" are
    also acceptable values. Additionally you can pass 1 and 0 to represent True
    and False respectively

    :return: True if successful, False if not
    :rtype: bool

    CLI Example:

    .. code-block:: bash

        salt '*' power.set_sleep_on_power_button True
    '''
    state = salt.utils.mac_utils.validate_enabled(enabled)
    cmd = 'systemsetup -setallowpowerbuttontosleepcomputer {0}'.format(state)
    salt.utils.mac_utils.execute_return_success(cmd)
<<<<<<< HEAD
    return salt.utils.mac_utils.validate_enabled(
            get_sleep_on_power_button()) == state
=======

    return salt.utils.mac_utils.confirm_updated(
        state,
        get_sleep_on_power_button,
    )
>>>>>>> 4ba63aba
<|MERGE_RESOLUTION|>--- conflicted
+++ resolved
@@ -299,15 +299,11 @@
     state = salt.utils.mac_utils.validate_enabled(enabled)
     cmd = 'systemsetup -setwakeonmodem {0}'.format(state)
     salt.utils.mac_utils.execute_return_success(cmd)
-<<<<<<< HEAD
-    return salt.utils.mac_utils.validate_enabled(get_wake_on_modem()) == state
-=======
 
     return salt.utils.mac_utils.confirm_updated(
         state,
         get_wake_on_modem,
     )
->>>>>>> 4ba63aba
 
 
 def get_wake_on_network():
@@ -350,16 +346,11 @@
     state = salt.utils.mac_utils.validate_enabled(enabled)
     cmd = 'systemsetup -setwakeonnetworkaccess {0}'.format(state)
     salt.utils.mac_utils.execute_return_success(cmd)
-<<<<<<< HEAD
-    return salt.utils.mac_utils.validate_enabled(
-            get_wake_on_network()) == state
-=======
 
     return salt.utils.mac_utils.confirm_updated(
         state,
         get_wake_on_network,
     )
->>>>>>> 4ba63aba
 
 
 def get_restart_power_failure():
@@ -402,16 +393,11 @@
     state = salt.utils.mac_utils.validate_enabled(enabled)
     cmd = 'systemsetup -setrestartpowerfailure {0}'.format(state)
     salt.utils.mac_utils.execute_return_success(cmd)
-<<<<<<< HEAD
-    return salt.utils.mac_utils.validate_enabled(
-            get_restart_power_failure()) == state
-=======
 
     return salt.utils.mac_utils.confirm_updated(
         state,
         get_restart_power_failure,
     )
->>>>>>> 4ba63aba
 
 
 def get_restart_freeze():
@@ -456,15 +442,11 @@
     state = salt.utils.mac_utils.validate_enabled(enabled)
     cmd = 'systemsetup -setrestartfreeze {0}'.format(state)
     salt.utils.mac_utils.execute_return_success(cmd)
-<<<<<<< HEAD
-    return salt.utils.mac_utils.validate_enabled(get_restart_freeze()) == state
-=======
 
     return salt.utils.mac_utils.confirm_updated(
         state,
         get_restart_freeze,
     )
->>>>>>> 4ba63aba
 
 
 def get_sleep_on_power_button():
@@ -508,13 +490,8 @@
     state = salt.utils.mac_utils.validate_enabled(enabled)
     cmd = 'systemsetup -setallowpowerbuttontosleepcomputer {0}'.format(state)
     salt.utils.mac_utils.execute_return_success(cmd)
-<<<<<<< HEAD
-    return salt.utils.mac_utils.validate_enabled(
-            get_sleep_on_power_button()) == state
-=======
 
     return salt.utils.mac_utils.confirm_updated(
         state,
         get_sleep_on_power_button,
-    )
->>>>>>> 4ba63aba
+    )