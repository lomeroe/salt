--- conflicted
+++ resolved
@@ -66,11 +66,7 @@
 
     CLI Example:
 
-<<<<<<< HEAD
-        pagerduty.list_users my-pagerduty-account
-=======
         salt myminion pagerduty.list_users my-pagerduty-account
->>>>>>> 749c4f58
     '''
     return salt.utils.pagerduty.list_items(
         'users', 'id', profile, api_key, opts=__opts__
@@ -83,11 +79,7 @@
 
     CLI Example:
 
-<<<<<<< HEAD
-        pagerduty.list_schedules my-pagerduty-account
-=======
         salt myminion pagerduty.list_schedules my-pagerduty-account
->>>>>>> 749c4f58
     '''
     return salt.utils.pagerduty.list_items(
         'schedules', 'id', profile, api_key, opts=__opts__
@@ -100,13 +92,8 @@
 
     CLI Example:
 
-<<<<<<< HEAD
-        pagerduty.list_windows my-pagerduty-account
-        pagerduty.list_maintenance_windows my-pagerduty-account
-=======
         salt myminion pagerduty.list_windows my-pagerduty-account
         salt myminion pagerduty.list_maintenance_windows my-pagerduty-account
->>>>>>> 749c4f58
     '''
     return salt.utils.pagerduty.list_items(
         'maintenance_windows', 'id', profile, api_key, opts=__opts__
@@ -123,13 +110,8 @@
 
     CLI Example:
 
-<<<<<<< HEAD
-        pagerduty.list_policies my-pagerduty-account
-        pagerduty.list_escalation_policies my-pagerduty-account
-=======
         salt myminion pagerduty.list_policies my-pagerduty-account
         salt myminion pagerduty.list_escalation_policies my-pagerduty-account
->>>>>>> 749c4f58
     '''
     return salt.utils.pagerduty.list_items(
         'escalation_policies', 'id', profile, api_key, opts=__opts__
@@ -149,11 +131,7 @@
 
     .. code-block:: yaml
 
-<<<<<<< HEAD
-        pagerduty.create_event <service_key> <description> <details> \
-=======
         salt myminion pagerduty.create_event <service_key> <description> <details> \
->>>>>>> 749c4f58
         profile=my-pagerduty-account
 
     The following parameters are required:
