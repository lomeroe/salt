--- conflicted
+++ resolved
@@ -69,16 +69,10 @@
     cmd = ['w32tm', '/query', '/configuration']
     lines = __salt__['cmd.run'](cmd, python_shell=False).splitlines()
     for line in lines:
-<<<<<<< HEAD
         try:
-            if 'NtpServer' in line:
+            if line.startswith('NtpServer:'):
                 _, ntpsvrs = line.rstrip(' (Local)').split(':', 1)
                 return sorted(ntpsvrs.split())
         except ValueError as e:
             return False
-=======
-        if line.startswith('NtpServer:'):
-            _, ntpsvrs = line.rstrip(' (Local)').split(':', 1)
-            return sorted(ntpsvrs.split())
->>>>>>> dd130a7e
     return False