# -*- coding: utf-8 -*-
'''
Manage X509 certificates

.. versionadded:: 2015.8.0

:depends: M2Crypto

'''

# Import python libs
from __future__ import absolute_import, unicode_literals, print_function
import os
import logging
import hashlib
import glob
import random
import ctypes
import tempfile
import re
import datetime
import ast

# Import salt libs
<<<<<<< HEAD
import salt.utils.files
import salt.utils.path
=======
import salt.utils
import salt.utils.files
>>>>>>> 95586678
import salt.exceptions
from salt.ext import six
from salt.utils.odict import OrderedDict
# pylint: disable=import-error,redefined-builtin
from salt.ext.six.moves import range
# pylint: enable=import-error,redefined-builtin
from salt.state import STATE_INTERNAL_KEYWORDS as _STATE_INTERNAL_KEYWORDS

# Import 3rd Party Libs
try:
    import M2Crypto
    HAS_M2 = True
except ImportError:
    HAS_M2 = False
try:
    import OpenSSL
    HAS_OPENSSL = True
except ImportError:
    HAS_OPENSSL = False

__virtualname__ = 'x509'

log = logging.getLogger(__name__)  # pylint: disable=invalid-name

EXT_NAME_MAPPINGS = OrderedDict([
    ('basicConstraints', 'X509v3 Basic Constraints'),
    ('keyUsage', 'X509v3 Key Usage'),
    ('extendedKeyUsage', 'X509v3 Extended Key Usage'),
    ('subjectKeyIdentifier', 'X509v3 Subject Key Identifier'),
    ('authorityKeyIdentifier', 'X509v3 Authority Key Identifier'),
    ('issuserAltName', 'X509v3 Issuer Alternative Name'),
    ('authorityInfoAccess', 'X509v3 Authority Info Access'),
    ('subjectAltName', 'X509v3 Subject Alternative Name'),
    ('crlDistributionPoints', 'X509v3 CRL Distribution Points'),
    ('issuingDistributionPoint', 'X509v3 Issuing Distribution Point'),
    ('certificatePolicies', 'X509v3 Certificate Policies'),
    ('policyConstraints', 'X509v3 Policy Constraints'),
    ('inhibitAnyPolicy', 'X509v3 Inhibit Any Policy'),
    ('nameConstraints', 'X509v3 Name Constraints'),
    ('noCheck', 'X509v3 OCSP No Check'),
    ('nsComment', 'Netscape Comment'),
    ('nsCertType', 'Netscape Certificate Type'),
])

CERT_DEFAULTS = {
    'days_valid': 365,
    'version': 3,
    'serial_bits': 64,
    'algorithm': 'sha256'
}


def __virtual__():
    '''
    only load this module if m2crypto is available
    '''
    if HAS_M2:
        return __virtualname__
    else:
        return (False, 'Could not load x509 module, m2crypto unavailable')


class _Ctx(ctypes.Structure):
    '''
    This is part of an ugly hack to fix an ancient bug in M2Crypto
    https://bugzilla.osafoundation.org/show_bug.cgi?id=7530#c13
    '''
    # pylint: disable=too-few-public-methods
    _fields_ = [
        ('flags', ctypes.c_int),
        ('issuer_cert', ctypes.c_void_p),
        ('subject_cert', ctypes.c_void_p),
        ('subject_req', ctypes.c_void_p),
        ('crl', ctypes.c_void_p),
        ('db_meth', ctypes.c_void_p),
        ('db', ctypes.c_void_p),
    ]


def _fix_ctx(m2_ctx, issuer=None):
    '''
    This is part of an ugly hack to fix an ancient bug in M2Crypto
    https://bugzilla.osafoundation.org/show_bug.cgi?id=7530#c13
    '''
    ctx = _Ctx.from_address(int(m2_ctx))  # pylint: disable=no-member

    ctx.flags = 0
    ctx.subject_cert = None
    ctx.subject_req = None
    ctx.crl = None
    if issuer is None:
        ctx.issuer_cert = None
    else:
        ctx.issuer_cert = int(issuer.x509)


def _new_extension(name, value, critical=0, issuer=None, _pyfree=1):
    '''
    Create new X509_Extension, This is required because M2Crypto
    doesn't support getting the publickeyidentifier from the issuer
    to create the authoritykeyidentifier extension.
    '''
    if name == 'subjectKeyIdentifier' and \
            value.strip('0123456789abcdefABCDEF:') is not '':
        raise salt.exceptions.SaltInvocationError(
            'value must be precomputed hash')

    try:
        ctx = M2Crypto.m2.x509v3_set_nconf()
        _fix_ctx(ctx, issuer)
        if ctx is None:
            raise MemoryError(
                'Not enough memory when creating a new X509 extension')
        x509_ext_ptr = M2Crypto.m2.x509v3_ext_conf(None, ctx, name, value)
        lhash = None
    except AttributeError:
        lhash = M2Crypto.m2.x509v3_lhash()                      # pylint: disable=no-member
        ctx = M2Crypto.m2.x509v3_set_conf_lhash(
            lhash)          # pylint: disable=no-member
        # ctx not zeroed
        _fix_ctx(ctx, issuer)
        x509_ext_ptr = M2Crypto.m2.x509v3_ext_conf(
            lhash, ctx, name, value)  # pylint: disable=no-member
    # ctx,lhash freed

    if x509_ext_ptr is None:
        raise M2Crypto.X509.X509Error(
            "Cannot create X509_Extension with name '{0}' and value '{1}'".format(name, value))
    x509_ext = M2Crypto.X509.X509_Extension(x509_ext_ptr, _pyfree)
    x509_ext.set_critical(critical)
    return x509_ext


# The next four functions are more hacks because M2Crypto doesn't support
# getting Extensions from CSRs.
# https://github.com/martinpaljak/M2Crypto/issues/63
def _parse_openssl_req(csr_filename):
    '''
    Parses openssl command line output, this is a workaround for M2Crypto's
    inability to get them from CSR objects.
    '''
    if not salt.utils.path.which('openssl'):
        raise salt.exceptions.SaltInvocationError(
            'openssl binary not found in path'
        )
    cmd = ('openssl req -text -noout -in {0}'.format(csr_filename))

    output = __salt__['cmd.run_stdout'](cmd)

    output = re.sub(r': rsaEncryption', ':', output)
    output = re.sub(r'[0-9a-f]{2}:', '', output)

    return salt.utils.data.decode(salt.utils.yaml.safe_load(output))


def _get_csr_extensions(csr):
    '''
    Returns a list of dicts containing the name, value and critical value of
    any extension contained in a csr object.
    '''
    ret = OrderedDict()

    csrtempfile = tempfile.NamedTemporaryFile()
    csrtempfile.write(csr.as_pem())
    csrtempfile.flush()
    csryaml = _parse_openssl_req(csrtempfile.name)
    csrtempfile.close()
    if csryaml and 'Requested Extensions' in \
            csryaml['Certificate Request']['Data']:
        csrexts = \
            csryaml['Certificate Request']['Data']['Requested Extensions']

        if not csrexts:
            return ret

        for short_name, long_name in six.iteritems(EXT_NAME_MAPPINGS):
            if csrexts and long_name in csrexts:
                ret[short_name] = csrexts[long_name]

    return ret


# None of python libraries read CRLs. Again have to hack it with the
# openssl CLI
# pylint: disable=too-many-branches,too-many-locals
def _parse_openssl_crl(crl_filename):
    '''
    Parses openssl command line output, this is a workaround for M2Crypto's
    inability to get them from CSR objects.
    '''
    if not salt.utils.path.which('openssl'):
        raise salt.exceptions.SaltInvocationError(
            'openssl binary not found in path'
        )
    cmd = ('openssl crl -text -noout -in {0}'.format(crl_filename))

    output = __salt__['cmd.run_stdout'](cmd)

    crl = {}
    for line in output.split('\n'):
        line = line.strip()
        if line.startswith('Version '):
            crl['Version'] = line.replace('Version ', '')
        if line.startswith('Signature Algorithm: '):
            crl['Signature Algorithm'] = line.replace(
                'Signature Algorithm: ', '')
        if line.startswith('Issuer: '):
            line = line.replace('Issuer: ', '')
            subject = {}
            for sub_entry in line.split('/'):
                if '=' in sub_entry:
                    sub_entry = sub_entry.split('=')
                    subject[sub_entry[0]] = sub_entry[1]
            crl['Issuer'] = subject
        if line.startswith('Last Update: '):
            crl['Last Update'] = line.replace('Last Update: ', '')
            last_update = datetime.datetime.strptime(
                crl['Last Update'], "%b %d %H:%M:%S %Y %Z")
            crl['Last Update'] = last_update.strftime("%Y-%m-%d %H:%M:%S")
        if line.startswith('Next Update: '):
            crl['Next Update'] = line.replace('Next Update: ', '')
            next_update = datetime.datetime.strptime(
                crl['Next Update'], "%b %d %H:%M:%S %Y %Z")
            crl['Next Update'] = next_update.strftime("%Y-%m-%d %H:%M:%S")
        if line.startswith('Revoked Certificates:'):
            break

    if 'No Revoked Certificates.' in output:
        crl['Revoked Certificates'] = []
        return crl

    output = output.split('Revoked Certificates:')[1]
    output = output.split('Signature Algorithm:')[0]

    rev = []
    for revoked in output.split('Serial Number: '):
        if not revoked.strip():
            continue

        rev_sn = revoked.split('\n')[0].strip()
        revoked = rev_sn + ':\n' + '\n'.join(revoked.split('\n')[1:])
        rev_yaml = salt.utils.data.decode(salt.utils.yaml.safe_load(revoked))
        # pylint: disable=unused-variable
        for rev_item, rev_values in six.iteritems(rev_yaml):
            # pylint: enable=unused-variable
            if 'Revocation Date' in rev_values:
                rev_date = datetime.datetime.strptime(
                    rev_values['Revocation Date'], "%b %d %H:%M:%S %Y %Z")
                rev_values['Revocation Date'] = rev_date.strftime(
                    "%Y-%m-%d %H:%M:%S")

        rev.append(rev_yaml)

    crl['Revoked Certificates'] = rev

    return crl
# pylint: enable=too-many-branches


def _get_signing_policy(name):
    policies = __salt__['pillar.get']('x509_signing_policies', None)
    if policies:
        signing_policy = policies.get(name)
        if signing_policy:
            return signing_policy
    return __salt__['config.get']('x509_signing_policies', {}).get(name)


def _pretty_hex(hex_str):
    '''
    Nicely formats hex strings
    '''
    if len(hex_str) % 2 != 0:
        hex_str = '0' + hex_str
    return ':'.join(
        [hex_str[i:i + 2] for i in range(0, len(hex_str), 2)]).upper()


def _dec2hex(decval):
    '''
    Converts decimal values to nicely formatted hex strings
    '''
    return _pretty_hex('{0:X}'.format(decval))


def _text_or_file(input_):
    '''
    Determines if input is a path to a file, or a string with the
    content to be parsed.
    '''
    if os.path.isfile(input_):
        with salt.utils.files.fopen(input_) as fp_:
            return salt.utils.stringutils.to_unicode(fp_.read())
    else:
        return input_


def _parse_subject(subject):
    '''
    Returns a dict containing all values in an X509 Subject
    '''
    ret = {}
    nids = []
    for nid_name, nid_num in six.iteritems(subject.nid):
        if nid_num in nids:
            continue
        try:
            val = getattr(subject, nid_name)
            if val:
                ret[nid_name] = val
                nids.append(nid_num)
        except TypeError as err:
            log.trace("Missing attribute '%s'. Error: %s", nid_name, err)

    return ret


def _get_certificate_obj(cert):
    '''
    Returns a certificate object based on PEM text.
    '''
    if isinstance(cert, M2Crypto.X509.X509):
        return cert

    text = _text_or_file(cert)
    text = get_pem_entry(text, pem_type='CERTIFICATE')
    return M2Crypto.X509.load_cert_string(text)


def _get_private_key_obj(private_key, passphrase=None):
    '''
    Returns a private key object based on PEM text.
    '''
    private_key = _text_or_file(private_key)
    private_key = get_pem_entry(private_key, pem_type='(?:RSA )?PRIVATE KEY')
    rsaprivkey = M2Crypto.RSA.load_key_string(
        private_key, callback=_passphrase_callback(passphrase))
    evpprivkey = M2Crypto.EVP.PKey()
    evpprivkey.assign_rsa(rsaprivkey)
    return evpprivkey


def _passphrase_callback(passphrase):
    '''
    Returns a callback function used to supply a passphrase for private keys
    '''
    def f(*args):
        return passphrase
    return f


def _get_request_obj(csr):
    '''
    Returns a CSR object based on PEM text.
    '''
    text = _text_or_file(csr)
    text = get_pem_entry(text, pem_type='CERTIFICATE REQUEST')
    return M2Crypto.X509.load_request_string(text)


def _get_pubkey_hash(cert):
    '''
    Returns the sha1 hash of the modulus of a public key in a cert
    Used for generating subject key identifiers
    '''
    sha_hash = hashlib.sha1(cert.get_pubkey().get_modulus()).hexdigest()
    return _pretty_hex(sha_hash)


def _keygen_callback():
    '''
    Replacement keygen callback function which silences the output
    sent to stdout by the default keygen function
    '''
    return


def _make_regex(pem_type):
    '''
    Dynamically generate a regex to match pem_type
    '''
    return re.compile(
        r"\s*(?P<pem_header>-----BEGIN {0}-----)\s+"
        r"(?:(?P<proc_type>Proc-Type: 4,ENCRYPTED)\s*)?"
        r"(?:(?P<dek_info>DEK-Info: (?:DES-[3A-Z\-]+,[0-9A-F]{{16}}|[0-9A-Z\-]+,[0-9A-F]{{32}}))\s*)?"
        r"(?P<pem_body>.+?)\s+(?P<pem_footer>"
        r"-----END {1}-----)\s*".format(pem_type, pem_type),
        re.DOTALL
    )


def get_pem_entry(text, pem_type=None):
    '''
    Returns a properly formatted PEM string from the input text fixing
    any whitespace or line-break issues

    text:
        Text containing the X509 PEM entry to be returned or path to
        a file containing the text.

    pem_type:
        If specified, this function will only return a pem of a certain type,
        for example 'CERTIFICATE' or 'CERTIFICATE REQUEST'.

    CLI Example:

    .. code-block:: bash

        salt '*' x509.get_pem_entry "-----BEGIN CERTIFICATE REQUEST-----\\
                MIICyzCC Ar8CAQI...-----END CERTIFICATE REQUEST"
    '''
    text = _text_or_file(text)
    # Replace encoded newlines
    text = text.replace('\\n', '\n')

    _match = None

    if len(text.splitlines()) == 1 and text.startswith(
            '-----') and text.endswith('-----'):
        # mine.get returns the PEM on a single line, we fix this
        pem_fixed = []
        pem_temp = text
        while len(pem_temp) > 0:
            if pem_temp.startswith('-----'):
                # Grab ----(.*)---- blocks
                pem_fixed.append(pem_temp[:pem_temp.index('-----', 5) + 5])
                pem_temp = pem_temp[pem_temp.index('-----', 5) + 5:]
            else:
                # grab base64 chunks
                if pem_temp[:64].count('-') == 0:
                    pem_fixed.append(pem_temp[:64])
                    pem_temp = pem_temp[64:]
                else:
                    pem_fixed.append(pem_temp[:pem_temp.index('-')])
                    pem_temp = pem_temp[pem_temp.index('-'):]
        text = "\n".join(pem_fixed)

    _dregex = _make_regex('[0-9A-Z ]+')
    errmsg = 'PEM text not valid:\n{0}'.format(text)
    if pem_type:
        _dregex = _make_regex(pem_type)
        errmsg = ('PEM does not contain a single entry of type {0}:\n'
                  '{1}'.format(pem_type, text))

    for _match in _dregex.finditer(text):
        if _match:
            break
    if not _match:
        raise salt.exceptions.SaltInvocationError(errmsg)
    _match_dict = _match.groupdict()
    pem_header = _match_dict['pem_header']
    proc_type = _match_dict['proc_type']
    dek_info = _match_dict['dek_info']
    pem_footer = _match_dict['pem_footer']
    pem_body = _match_dict['pem_body']

    # Remove all whitespace from body
    pem_body = ''.join(pem_body.split())

    # Generate correctly formatted pem
    ret = pem_header + '\n'
    if proc_type:
        ret += proc_type + '\n'
    if dek_info:
        ret += dek_info + '\n' + '\n'
    for i in range(0, len(pem_body), 64):
        ret += pem_body[i:i + 64] + '\n'
    ret += pem_footer + '\n'

    return ret


def get_pem_entries(glob_path):
    '''
    Returns a dict containing PEM entries in files matching a glob

    glob_path:
        A path to certificates to be read and returned.

    CLI Example:

    .. code-block:: bash

        salt '*' x509.get_pem_entries "/etc/pki/*.crt"
    '''
    ret = {}

    for path in glob.glob(glob_path):
        if os.path.isfile(path):
            try:
                ret[path] = get_pem_entry(text=path)
            except ValueError:
                pass

    return ret


def read_certificate(certificate):
    '''
    Returns a dict containing details of a certificate. Input can be a PEM
    string or file path.

    certificate:
        The certificate to be read. Can be a path to a certificate file, or
        a string containing the PEM formatted text of the certificate.

    CLI Example:

    .. code-block:: bash

        salt '*' x509.read_certificate /etc/pki/mycert.crt
    '''
    cert = _get_certificate_obj(certificate)

    ret = {
        # X509 Version 3 has a value of 2 in the field.
        # Version 2 has a value of 1.
        # https://tools.ietf.org/html/rfc5280#section-4.1.2.1
        'Version': cert.get_version() + 1,
        # Get size returns in bytes. The world thinks of key sizes in bits.
        'Key Size': cert.get_pubkey().size() * 8,
        'Serial Number': _dec2hex(cert.get_serial_number()),
        'SHA-256 Finger Print': _pretty_hex(cert.get_fingerprint(md='sha256')),
        'MD5 Finger Print': _pretty_hex(cert.get_fingerprint(md='md5')),
        'SHA1 Finger Print': _pretty_hex(cert.get_fingerprint(md='sha1')),
        'Subject': _parse_subject(cert.get_subject()),
        'Subject Hash': _dec2hex(cert.get_subject().as_hash()),
        'Issuer': _parse_subject(cert.get_issuer()),
        'Issuer Hash': _dec2hex(cert.get_issuer().as_hash()),
        'Not Before':
        cert.get_not_before().get_datetime().strftime('%Y-%m-%d %H:%M:%S'),
        'Not After':
        cert.get_not_after().get_datetime().strftime('%Y-%m-%d %H:%M:%S'),
        'Public Key': get_public_key(cert)
    }

    exts = OrderedDict()
    for ext_index in range(0, cert.get_ext_count()):
        ext = cert.get_ext_at(ext_index)
        name = ext.get_name()
        val = ext.get_value()
        if ext.get_critical():
            val = 'critical ' + val
        exts[name] = val

    if exts:
        ret['X509v3 Extensions'] = exts

    return ret


def read_certificates(glob_path):
    '''
    Returns a dict containing details of a all certificates matching a glob

    glob_path:
        A path to certificates to be read and returned.

    CLI Example:

    .. code-block:: bash

        salt '*' x509.read_certificates "/etc/pki/*.crt"
    '''
    ret = {}

    for path in glob.glob(glob_path):
        if os.path.isfile(path):
            try:
                ret[path] = read_certificate(certificate=path)
            except ValueError:
                pass

    return ret


def read_csr(csr):
    '''
    Returns a dict containing details of a certificate request.

    :depends:   - OpenSSL command line tool

    csr:
        A path or PEM encoded string containing the CSR to read.

    CLI Example:

    .. code-block:: bash

        salt '*' x509.read_csr /etc/pki/mycert.csr
    '''
    csr = _get_request_obj(csr)
    ret = {
        # X509 Version 3 has a value of 2 in the field.
        # Version 2 has a value of 1.
        # https://tools.ietf.org/html/rfc5280#section-4.1.2.1
        'Version': csr.get_version() + 1,
        # Get size returns in bytes. The world thinks of key sizes in bits.
        'Subject': _parse_subject(csr.get_subject()),
        'Subject Hash': _dec2hex(csr.get_subject().as_hash()),
        'Public Key Hash': hashlib.sha1(csr.get_pubkey().get_modulus())\
        .hexdigest()
    }

    ret['X509v3 Extensions'] = _get_csr_extensions(csr)

    return ret


def read_crl(crl):
    '''
    Returns a dict containing details of a certificate revocation list.
    Input can be a PEM string or file path.

    :depends:   - OpenSSL command line tool

    csl:
        A path or PEM encoded string containing the CSL to read.

    CLI Example:

    .. code-block:: bash

        salt '*' x509.read_crl /etc/pki/mycrl.crl
    '''
    text = _text_or_file(crl)
    text = get_pem_entry(text, pem_type='X509 CRL')

    crltempfile = tempfile.NamedTemporaryFile()
    crltempfile.write(text)
    crltempfile.flush()
    crlparsed = _parse_openssl_crl(crltempfile.name)
    crltempfile.close()

    return crlparsed


def get_public_key(key, passphrase=None, asObj=False):
    '''
    Returns a string containing the public key in PEM format.

    key:
        A path or PEM encoded string containing a CSR, Certificate or
        Private Key from which a public key can be retrieved.

    CLI Example:

    .. code-block:: bash

        salt '*' x509.get_public_key /etc/pki/mycert.cer
    '''

    if isinstance(key, M2Crypto.X509.X509):
        rsa = key.get_pubkey().get_rsa()
        text = ''
    else:
        text = _text_or_file(key)
        text = get_pem_entry(text)

    if text.startswith('-----BEGIN PUBLIC KEY-----'):
        if not asObj:
            return text
        bio = M2Crypto.BIO.MemoryBuffer()
        bio.write(text)
        rsa = M2Crypto.RSA.load_pub_key_bio(bio)

    bio = M2Crypto.BIO.MemoryBuffer()
    if text.startswith('-----BEGIN CERTIFICATE-----'):
        cert = M2Crypto.X509.load_cert_string(text)
        rsa = cert.get_pubkey().get_rsa()
    if text.startswith('-----BEGIN CERTIFICATE REQUEST-----'):
        csr = M2Crypto.X509.load_request_string(text)
        rsa = csr.get_pubkey().get_rsa()
    if (text.startswith('-----BEGIN PRIVATE KEY-----') or
            text.startswith('-----BEGIN RSA PRIVATE KEY-----')):
        rsa = M2Crypto.RSA.load_key_string(
            text, callback=_passphrase_callback(passphrase))

    if asObj:
        evppubkey = M2Crypto.EVP.PKey()
        evppubkey.assign_rsa(rsa)
        return evppubkey

    rsa.save_pub_key_bio(bio)
    return bio.read_all()


def get_private_key_size(private_key, passphrase=None):
    '''
    Returns the bit length of a private key in PEM format.

    private_key:
        A path or PEM encoded string containing a private key.

    CLI Example:

    .. code-block:: bash

        salt '*' x509.get_private_key_size /etc/pki/mycert.key
    '''
    return _get_private_key_obj(private_key, passphrase).size() * 8


def write_pem(text, path, overwrite=True, pem_type=None):
    '''
    Writes out a PEM string fixing any formatting or whitespace
    issues before writing.

    text:
        PEM string input to be written out.

    path:
        Path of the file to write the pem out to.

    overwrite:
        If True(default), write_pem will overwrite the entire pem file.
        Set False to preserve existing private keys and dh params that may
        exist in the pem file.

    pem_type:
        The PEM type to be saved, for example ``CERTIFICATE`` or
        ``PUBLIC KEY``. Adding this will allow the function to take
        input that may contain multiple pem types.

    CLI Example:

    .. code-block:: bash

        salt '*' x509.write_pem \\
            "-----BEGIN CERTIFICATE-----MIIGMzCCBBugA..." \\
            path=/etc/pki/mycert.crt
    '''
<<<<<<< HEAD
    old_umask = os.umask(0o77)
    text = get_pem_entry(text, pem_type=pem_type)
    _dhparams = ''
    _private_key = ''
    if pem_type and pem_type == 'CERTIFICATE' and os.path.isfile(path) and \
            not overwrite:
        _filecontents = _text_or_file(path)
        try:
            _dhparams = get_pem_entry(_filecontents, 'DH PARAMETERS')
        except salt.exceptions.SaltInvocationError:
            pass
        try:
            _private_key = get_pem_entry(_filecontents, '(?:RSA )?PRIVATE KEY')
        except salt.exceptions.SaltInvocationError:
            pass
    with salt.utils.files.fopen(path, 'w') as _fp:
        if pem_type and pem_type == 'CERTIFICATE' and _private_key:
            _fp.write(salt.utils.stringutils.to_str(_private_key))
        _fp.write(text)
        if pem_type and pem_type == 'CERTIFICATE' and _dhparams:
            _fp.write(salt.utils.stringutils.to_str(_dhparams))
    os.umask(old_umask)
=======
    with salt.utils.files.set_umask(0o077):
        text = get_pem_entry(text, pem_type=pem_type)
        _dhparams = ''
        _private_key = ''
        if pem_type and pem_type == 'CERTIFICATE' and os.path.isfile(path) and \
                not overwrite:
            _filecontents = _text_or_file(path)
            try:
                _dhparams = get_pem_entry(_filecontents, 'DH PARAMETERS')
            except salt.exceptions.SaltInvocationError:
                pass
            try:
                _private_key = get_pem_entry(_filecontents, '(?:RSA )?PRIVATE KEY')
            except salt.exceptions.SaltInvocationError:
                pass
        with salt.utils.fopen(path, 'w') as _fp:
            if pem_type and pem_type == 'CERTIFICATE' and _private_key:
                _fp.write(_private_key)
            _fp.write(text)
            if pem_type and pem_type == 'CERTIFICATE' and _dhparams:
                _fp.write(_dhparams)
>>>>>>> 95586678
    return 'PEM written to {0}'.format(path)


def create_private_key(path=None,
                       text=False,
                       bits=2048,
                       passphrase=None,
                       cipher='aes_128_cbc',
                       verbose=True):
    '''
    Creates a private key in PEM format.

    path:
        The path to write the file to, either ``path`` or ``text``
        are required.

    text:
        If ``True``, return the PEM text without writing to a file.
        Default ``False``.

    bits:
        Length of the private key in bits. Default 2048

    passphrase:
        Passphrase for encryting the private key

    cipher:
        Cipher for encrypting the private key. Has no effect if passhprase is None.

    verbose:
        Provide visual feedback on stdout. Default True

        .. versionadded:: 2016.11.0

    CLI Example:

    .. code-block:: bash

        salt '*' x509.create_private_key path=/etc/pki/mykey.key
    '''
    if not path and not text:
        raise salt.exceptions.SaltInvocationError(
            'Either path or text must be specified.')
    if path and text:
        raise salt.exceptions.SaltInvocationError(
            'Either path or text must be specified, not both.')

    if verbose:
        _callback_func = M2Crypto.RSA.keygen_callback
    else:
        _callback_func = _keygen_callback

    # pylint: disable=no-member
    rsa = M2Crypto.RSA.gen_key(bits, M2Crypto.m2.RSA_F4, _callback_func)
    # pylint: enable=no-member
    bio = M2Crypto.BIO.MemoryBuffer()
    if passphrase is None:
        cipher = None
    rsa.save_key_bio(
        bio,
        cipher=cipher,
        callback=_passphrase_callback(passphrase))

    if path:
        return write_pem(
            text=bio.read_all(),
            path=path,
            pem_type='(?:RSA )?PRIVATE KEY'
        )
    else:
        return bio.read_all()


def create_crl(  # pylint: disable=too-many-arguments,too-many-locals
        path=None, text=False, signing_private_key=None,
        signing_private_key_passphrase=None,
        signing_cert=None, revoked=None, include_expired=False,
        days_valid=100, digest=''):
    '''
    Create a CRL

    :depends:   - PyOpenSSL Python module

    path:
        Path to write the crl to.

    text:
        If ``True``, return the PEM text without writing to a file.
        Default ``False``.

    signing_private_key:
        A path or string of the private key in PEM format that will be used
        to sign this crl. This is required.

    signing_private_key_passphrase:
        Passphrase to decrypt the private key.

    signing_cert:
        A certificate matching the private key that will be used to sign
        this crl. This is required.

    revoked:
        A list of dicts containing all the certificates to revoke. Each dict
        represents one certificate. A dict must contain either the key
        ``serial_number`` with the value of the serial number to revoke, or
        ``certificate`` with either the PEM encoded text of the certificate,
        or a path to the certificate to revoke.

        The dict can optionally contain the ``revocation_date`` key. If this
        key is omitted the revocation date will be set to now. If should be a
        string in the format "%Y-%m-%d %H:%M:%S".

        The dict can also optionally contain the ``not_after`` key. This is
        redundant if the ``certificate`` key is included. If the
        ``Certificate`` key is not included, this can be used for the logic
        behind the ``include_expired`` parameter. If should be a string in
        the format "%Y-%m-%d %H:%M:%S".

        The dict can also optionally contain the ``reason`` key. This is the
        reason code for the revocation. Available choices are ``unspecified``,
        ``keyCompromise``, ``CACompromise``, ``affiliationChanged``,
        ``superseded``, ``cessationOfOperation`` and ``certificateHold``.

    include_expired:
        Include expired certificates in the CRL. Default is ``False``.

    days_valid:
        The number of days that the CRL should be valid. This sets the Next
        Update field in the CRL.

    digest:
        The digest to use for signing the CRL.
        This has no effect on versions of pyOpenSSL less than 0.14

    .. note

        At this time the pyOpenSSL library does not allow choosing a signing
        algorithm for CRLs See https://github.com/pyca/pyopenssl/issues/159

    CLI Example:

    .. code-block:: bash

        salt '*' x509.create_crl path=/etc/pki/mykey.key \\
                signing_private_key=/etc/pki/ca.key \\
                signing_cert=/etc/pki/ca.crt \\
                revoked="{'compromized-web-key': \\
                {'certificate': '/etc/pki/certs/www1.crt', \\
                'revocation_date': '2015-03-01 00:00:00'}}"
    '''
    # pyOpenSSL is required for dealing with CSLs. Importing inside these
    # functions because Client operations like creating CRLs shouldn't require
    # pyOpenSSL Note due to current limitations in pyOpenSSL it is impossible
    # to specify a digest For signing the CRL. This will hopefully be fixed
    # soon: https://github.com/pyca/pyopenssl/pull/161
    if not HAS_OPENSSL:
        raise salt.exceptions.SaltInvocationError(
            'Could not load OpenSSL module, OpenSSL unavailable'
        )
    crl = OpenSSL.crypto.CRL()

    if revoked is None:
        revoked = []

    for rev_item in revoked:
        if 'certificate' in rev_item:
            rev_cert = read_certificate(rev_item['certificate'])
            rev_item['serial_number'] = rev_cert['Serial Number']
            rev_item['not_after'] = rev_cert['Not After']

        serial_number = rev_item['serial_number'].replace(':', '')
        serial_number = six.text_type(int(serial_number, 16))

        if 'not_after' in rev_item and not include_expired:
            not_after = datetime.datetime.strptime(
                rev_item['not_after'], '%Y-%m-%d %H:%M:%S')
            if datetime.datetime.now() > not_after:
                continue

        if 'revocation_date' not in rev_item:
            rev_item['revocation_date'] = datetime.datetime\
                .now().strftime('%Y-%m-%d %H:%M:%S')

        rev_date = datetime.datetime.strptime(
            rev_item['revocation_date'], '%Y-%m-%d %H:%M:%S')
        rev_date = rev_date.strftime('%Y%m%d%H%M%SZ')

        rev = OpenSSL.crypto.Revoked()
        rev.set_serial(serial_number)
        rev.set_rev_date(rev_date)

        if 'reason' in rev_item:
            rev.set_reason(rev_item['reason'])

        crl.add_revoked(rev)

    signing_cert = _text_or_file(signing_cert)
    cert = OpenSSL.crypto.load_certificate(
        OpenSSL.crypto.FILETYPE_PEM,
        get_pem_entry(signing_cert, pem_type='CERTIFICATE'))
    signing_private_key = _get_private_key_obj(signing_private_key,
                                               passphrase=signing_private_key_passphrase).as_pem(cipher=None)
    key = OpenSSL.crypto.load_privatekey(
        OpenSSL.crypto.FILETYPE_PEM,
        get_pem_entry(signing_private_key))

    export_kwargs = {
        'cert': cert,
        'key': key,
        'type': OpenSSL.crypto.FILETYPE_PEM,
        'days': days_valid
    }
    if digest:
        export_kwargs['digest'] = bytes(digest)
    else:
        log.warning('No digest specified. The default md5 digest will be used.')

    try:
        crltext = crl.export(**export_kwargs)
    except (TypeError, ValueError):
        log.warning(
            'Error signing crl with specified digest. Are you using pyopenssl 0.15 or newer? The default md5 digest will be used.')
        export_kwargs.pop('digest', None)
        crltext = crl.export(**export_kwargs)

    if text:
        return crltext

    return write_pem(text=crltext, path=path, pem_type='X509 CRL')


def sign_remote_certificate(argdic, **kwargs):
    '''
    Request a certificate to be remotely signed according to a signing policy.

    argdic:
        A dict containing all the arguments to be passed into the
        create_certificate function. This will become kwargs when passed
        to create_certificate.

    kwargs:
        kwargs delivered from publish.publish

    CLI Example:

    .. code-block:: bash

        salt '*' x509.sign_remote_certificate argdic="{'public_key': \\
                '/etc/pki/www.key', 'signing_policy': 'www'}" __pub_id='www1'
    '''
    if 'signing_policy' not in argdic:
        return 'signing_policy must be specified'

    if not isinstance(argdic, dict):
        argdic = ast.literal_eval(argdic)

    signing_policy = {}
    if 'signing_policy' in argdic:
        signing_policy = _get_signing_policy(argdic['signing_policy'])
        if not signing_policy:
            return 'Signing policy {0} does not exist.'.format(
                argdic['signing_policy'])

        if isinstance(signing_policy, list):
            dict_ = {}
            for item in signing_policy:
                dict_.update(item)
            signing_policy = dict_

    if 'minions' in signing_policy:
        if '__pub_id' not in kwargs:
            return 'minion sending this request could not be identified'
        if not __salt__['match.glob'](
                signing_policy['minions'], kwargs['__pub_id']):
            return '{0} not permitted to use signing policy {1}'.format(
                kwargs['__pub_id'], argdic['signing_policy'])

    try:
        return create_certificate(path=None, text=True, **argdic)
    except Exception as except_:  # pylint: disable=broad-except
        return six.text_type(except_)


def get_signing_policy(signing_policy_name):
    '''
    Returns the details of a names signing policy, including the text of
    the public key that will be used to sign it. Does not return the
    private key.

    CLI Example:

    .. code-block:: bash

        salt '*' x509.get_signing_policy www
    '''
    signing_policy = _get_signing_policy(signing_policy_name)
    if not signing_policy:
        return 'Signing policy {0} does not exist.'.format(signing_policy_name)
    if isinstance(signing_policy, list):
        dict_ = {}
        for item in signing_policy:
            dict_.update(item)
        signing_policy = dict_

    try:
        del signing_policy['signing_private_key']
    except KeyError:
        pass

    try:
        signing_policy['signing_cert'] = get_pem_entry(
            signing_policy['signing_cert'], 'CERTIFICATE')
    except KeyError:
        pass

    return signing_policy


# pylint: disable=too-many-locals,too-many-branches,too-many-statements
def create_certificate(
        path=None, text=False, overwrite=True, ca_server=None, **kwargs):
    '''
    Create an X509 certificate.

    path:
        Path to write the certificate to.

    text:
        If ``True``, return the PEM text without writing to a file.
        Default ``False``.

    overwrite:
        If True(default), create_certificate will overwrite the entire pem
        file. Set False to preserve existing private keys and dh params that
        may exist in the pem file.

    kwargs:
        Any of the properties below can be included as additional
        keyword arguments.

    ca_server:
        Request a remotely signed certificate from ca_server. For this to
        work, a ``signing_policy`` must be specified, and that same policy
        must be configured on the ca_server. See ``signing_policy`` for
        details. Also the salt master must permit peers to call the
        ``sign_remote_certificate`` function.

        Example:

        /etc/salt/master.d/peer.conf

        .. code-block:: yaml

            peer:
              .*:
                - x509.sign_remote_certificate

    subject properties:
        Any of the values below can be included to set subject properties
        Any other subject properties supported by OpenSSL should also work.

        C:
            2 letter Country code
        CN:
            Certificate common name, typically the FQDN.

        Email:
            Email address

        GN:
            Given Name

        L:
            Locality

        O:
            Organization

        OU:
            Organization Unit

        SN:
            SurName

        ST:
            State or Province

    signing_private_key:
        A path or string of the private key in PEM format that will be used
        to sign this certificate. If neither ``signing_cert``, ``public_key``,
        or ``csr`` are included, it will be assumed that this is a self-signed
        certificate, and the public key matching ``signing_private_key`` will
        be used to create the certificate.

    signing_private_key_passphrase:
        Passphrase used to decrypt the signing_private_key.

    signing_cert:
        A certificate matching the private key that will be used to sign this
        certificate. This is used to populate the issuer values in the
        resulting certificate. Do not include this value for
        self-signed certificates.

    public_key:
        The public key to be included in this certificate. This can be sourced
        from a public key, certificate, csr or private key. If a private key
        is used, the matching public key from the private key will be
        generated before any processing is done. This means you can request a
        certificate from a remote CA using a private key file as your
        public_key and only the public key will be sent across the network to
        the CA. If neither ``public_key`` or ``csr`` are specified, it will be
        assumed that this is a self-signed certificate, and the public key
        derived from ``signing_private_key`` will be used. Specify either
        ``public_key`` or ``csr``, not both. Because you can input a CSR as a
        public key or as a CSR, it is important to understand the difference.
        If you import a CSR as a public key, only the public key will be added
        to the certificate, subject or extension information in the CSR will
        be lost.

    public_key_passphrase:
        If the public key is supplied as a private key, this is the passphrase
        used to decrypt it.

    csr:
        A file or PEM string containing a certificate signing request. This
        will be used to supply the subject, extensions and public key of a
        certificate. Any subject or extensions specified explicitly will
        overwrite any in the CSR.

    basicConstraints:
        X509v3 Basic Constraints extension.

    extensions:
        The following arguments set X509v3 Extension values. If the value
        starts with ``critical ``, the extension will be marked as critical.

        Some special extensions are ``subjectKeyIdentifier`` and
        ``authorityKeyIdentifier``.

        ``subjectKeyIdentifier`` can be an explicit value or it can be the
        special string ``hash``. ``hash`` will set the subjectKeyIdentifier
        equal to the SHA1 hash of the modulus of the public key in this
        certificate. Note that this is not the exact same hashing method used
        by OpenSSL when using the hash value.

        ``authorityKeyIdentifier`` Use values acceptable to the openssl CLI
        tools. This will automatically populate ``authorityKeyIdentifier``
        with the ``subjectKeyIdentifier`` of ``signing_cert``. If this is a
        self-signed cert these values will be the same.

        basicConstraints:
            X509v3 Basic Constraints

        keyUsage:
            X509v3 Key Usage

        extendedKeyUsage:
            X509v3 Extended Key Usage

        subjectKeyIdentifier:
            X509v3 Subject Key Identifier

        issuerAltName:
            X509v3 Issuer Alternative Name

        subjectAltName:
            X509v3 Subject Alternative Name

        crlDistributionPoints:
            X509v3 CRL distribution points

        issuingDistributionPoint:
            X509v3 Issuing Distribution Point

        certificatePolicies:
            X509v3 Certificate Policies

        policyConstraints:
            X509v3 Policy Constraints

        inhibitAnyPolicy:
            X509v3 Inhibit Any Policy

        nameConstraints:
            X509v3 Name Constraints

        noCheck:
            X509v3 OCSP No Check

        nsComment:
            Netscape Comment

        nsCertType:
            Netscape Certificate Type

    days_valid:
        The number of days this certificate should be valid. This sets the
        ``notAfter`` property of the certificate. Defaults to 365.

    version:
        The version of the X509 certificate. Defaults to 3. This is
        automatically converted to the version value, so ``version=3``
        sets the certificate version field to 0x2.

    serial_number:
        The serial number to assign to this certificate. If omitted a random
        serial number of size ``serial_bits`` is generated.

    serial_bits:
        The number of bits to use when randomly generating a serial number.
        Defaults to 64.

    algorithm:
        The hashing algorithm to be used for signing this certificate.
        Defaults to sha256.

    copypath:
        An additional path to copy the resulting certificate to. Can be used
        to maintain a copy of all certificates issued for revocation purposes.

    prepend_cn:
        If set to True, the CN and a dash will be prepended to the copypath's filename.

        Example:
            /etc/pki/issued_certs/www.example.com-DE:CA:FB:AD:00:00:00:00.crt

    signing_policy:
        A signing policy that should be used to create this certificate.
        Signing policies should be defined in the minion configuration, or in
        a minion pillar. It should be a yaml formatted list of arguments
        which will override any arguments passed to this function. If the
        ``minions`` key is included in the signing policy, only minions
        matching that pattern will be permitted to remotely request
        certificates from that policy.

        Example:

        .. code-block:: yaml

            x509_signing_policies:
              www:
                - minions: 'www*'
                - signing_private_key: /etc/pki/ca.key
                - signing_cert: /etc/pki/ca.crt
                - C: US
                - ST: Utah
                - L: Salt Lake City
                - basicConstraints: "critical CA:false"
                - keyUsage: "critical cRLSign, keyCertSign"
                - subjectKeyIdentifier: hash
                - authorityKeyIdentifier: keyid,issuer:always
                - days_valid: 90
                - copypath: /etc/pki/issued_certs/

        The above signing policy can be invoked with ``signing_policy=www``

    CLI Example:

    .. code-block:: bash

        salt '*' x509.create_certificate path=/etc/pki/myca.crt \\
        signing_private_key='/etc/pki/myca.key' csr='/etc/pki/myca.csr'}
    '''

    if not path and not text and \
            ('testrun' not in kwargs or kwargs['testrun'] is False):
        raise salt.exceptions.SaltInvocationError(
            'Either path or text must be specified.')
    if path and text:
        raise salt.exceptions.SaltInvocationError(
            'Either path or text must be specified, not both.')

    if 'public_key_passphrase' not in kwargs:
        kwargs['public_key_passphrase'] = None
    if ca_server:
        if 'signing_policy' not in kwargs:
            raise salt.exceptions.SaltInvocationError(
                'signing_policy must be specified'
                'if requesting remote certificate from ca_server {0}.'
                .format(ca_server))
        if 'csr' in kwargs:
            kwargs['csr'] = get_pem_entry(
                kwargs['csr'],
                pem_type='CERTIFICATE REQUEST').replace('\n', '')
        if 'public_key' in kwargs:
            # Strip newlines to make passing through as cli functions easier
            kwargs['public_key'] = get_public_key(
                kwargs['public_key'],
                passphrase=kwargs['public_key_passphrase']).replace('\n', '')

        # Remove system entries in kwargs
        # Including listen_in and preqreuired because they are not included
        # in STATE_INTERNAL_KEYWORDS
        # for salt 2014.7.2
        for ignore in list(_STATE_INTERNAL_KEYWORDS) + \
                ['listen_in', 'preqrequired', '__prerequired__']:
            kwargs.pop(ignore, None)

        certs = __salt__['publish.publish'](
            tgt=ca_server,
            fun='x509.sign_remote_certificate',
            arg=six.text_type(kwargs))

        if not any(certs):
            raise salt.exceptions.SaltInvocationError(
                    'ca_server did not respond'
                    ' salt master must permit peers to'
                    ' call the sign_remote_certificate function.')

        cert_txt = certs[ca_server]

        if path:
            return write_pem(
                text=cert_txt,
                overwrite=overwrite,
                path=path,
                pem_type='CERTIFICATE'
            )
        else:
            return cert_txt

    signing_policy = {}
    if 'signing_policy' in kwargs:
        signing_policy = _get_signing_policy(kwargs['signing_policy'])
        if isinstance(signing_policy, list):
            dict_ = {}
            for item in signing_policy:
                dict_.update(item)
            signing_policy = dict_

    # Overwrite any arguments in kwargs with signing_policy
    kwargs.update(signing_policy)

    for prop, default in six.iteritems(CERT_DEFAULTS):
        if prop not in kwargs:
            kwargs[prop] = default

    cert = M2Crypto.X509.X509()

    # X509 Version 3 has a value of 2 in the field.
    # Version 2 has a value of 1.
    # https://tools.ietf.org/html/rfc5280#section-4.1.2.1
    cert.set_version(kwargs['version'] - 1)

    # Random serial number if not specified
    if 'serial_number' not in kwargs:
        kwargs['serial_number'] = _dec2hex(
            random.getrandbits(kwargs['serial_bits']))
    cert.set_serial_number(int(kwargs['serial_number'].replace(':', ''), 16))

    # Set validity dates
    # pylint: disable=no-member
    not_before = M2Crypto.m2.x509_get_not_before(cert.x509)
    not_after = M2Crypto.m2.x509_get_not_after(cert.x509)
    M2Crypto.m2.x509_gmtime_adj(not_before, 0)
    M2Crypto.m2.x509_gmtime_adj(not_after, 60 * 60 * 24 * kwargs['days_valid'])
    # pylint: enable=no-member

    # If neither public_key or csr are included, this cert is self-signed
    if 'public_key' not in kwargs and 'csr' not in kwargs:
        kwargs['public_key'] = kwargs['signing_private_key']
        if 'signing_private_key_passphrase' in kwargs:
            kwargs['public_key_passphrase'] = kwargs[
                'signing_private_key_passphrase']

    csrexts = {}
    if 'csr' in kwargs:
        kwargs['public_key'] = kwargs['csr']
        csr = _get_request_obj(kwargs['csr'])
        cert.set_subject(csr.get_subject())
        csrexts = read_csr(kwargs['csr'])['X509v3 Extensions']

    cert.set_pubkey(get_public_key(kwargs['public_key'],
                                   passphrase=kwargs['public_key_passphrase'], asObj=True))

    subject = cert.get_subject()

    # pylint: disable=unused-variable
    for entry, num in six.iteritems(subject.nid):
        if entry in kwargs:
            setattr(subject, entry, kwargs[entry])
    # pylint: enable=unused-variable

    if 'signing_cert' in kwargs:
        signing_cert = _get_certificate_obj(kwargs['signing_cert'])
    else:
        signing_cert = cert
    cert.set_issuer(signing_cert.get_subject())

    for extname, extlongname in six.iteritems(EXT_NAME_MAPPINGS):
        if (extname in kwargs or extlongname in kwargs or
                extname in csrexts or extlongname in csrexts) is False:
            continue

        # Use explicitly set values first, fall back to CSR values.
        extval = kwargs.get(extname) or kwargs.get(extlongname) or \
            csrexts.get(extname) or csrexts.get(extlongname)

        critical = False
        if extval.startswith('critical '):
            critical = True
            extval = extval[9:]

        if extname == 'subjectKeyIdentifier' and 'hash' in extval:
            extval = extval.replace('hash', _get_pubkey_hash(cert))

        issuer = None
        if extname == 'authorityKeyIdentifier':
            issuer = signing_cert

        if extname == 'subjectAltName':
            extval = extval.replace('IP Address', 'IP')

        ext = _new_extension(
            name=extname, value=extval, critical=critical, issuer=issuer)
        if not ext.x509_ext:
            log.info(
                'Invalid X509v3 Extension. {0}: {1}'.format(extname, extval))
            continue

        cert.add_ext(ext)

    if 'signing_private_key_passphrase' not in kwargs:
        kwargs['signing_private_key_passphrase'] = None
    if 'testrun' in kwargs and kwargs['testrun'] is True:
        cert_props = read_certificate(cert)
        cert_props['Issuer Public Key'] = get_public_key(
            kwargs['signing_private_key'],
            passphrase=kwargs['signing_private_key_passphrase'])
        return cert_props

    if not verify_private_key(private_key=kwargs['signing_private_key'],
                              passphrase=kwargs[
                                  'signing_private_key_passphrase'],
                              public_key=signing_cert):
        raise salt.exceptions.SaltInvocationError(
            'signing_private_key: {0} '
            'does no match signing_cert: {1}'.format(
                kwargs['signing_private_key'],
                kwargs.get('signing_cert', '')
            )
        )

    cert.sign(
        _get_private_key_obj(kwargs['signing_private_key'],
                             passphrase=kwargs['signing_private_key_passphrase']),
        kwargs['algorithm']
    )

    if not verify_signature(cert, signing_pub_key=signing_cert):
        raise salt.exceptions.SaltInvocationError(
            'failed to verify certificate signature')

    if 'copypath' in kwargs:
        if 'prepend_cn' in kwargs and kwargs['prepend_cn'] is True:
            prepend = six.text_type(kwargs['CN']) + '-'
        else:
            prepend = ''
        write_pem(text=cert.as_pem(), path=os.path.join(kwargs['copypath'],
                                                        prepend + kwargs['serial_number'] + '.crt'),
                  pem_type='CERTIFICATE')

    if path:
        return write_pem(
            text=cert.as_pem(),
            overwrite=overwrite,
            path=path,
            pem_type='CERTIFICATE'
        )
    else:
        return cert.as_pem()
# pylint: enable=too-many-locals


def create_csr(path=None, text=False, **kwargs):
    '''
    Create a certificate signing request.

    path:
        Path to write the certificate to.

    text:
        If ``True``, return the PEM text without writing to a file.
        Default ``False``.

    algorithm:
        The hashing algorithm to be used for signing this request. Defaults to sha256.

    kwargs:
        The subject, extension and version arguments from
        :mod:`x509.create_certificate <salt.modules.x509.create_certificate>`
        can be used.

    CLI Example:

    .. code-block:: bash

        salt '*' x509.create_csr path=/etc/pki/myca.csr \\
                public_key='/etc/pki/myca.key' CN='My Cert
    '''

    if not path and not text:
        raise salt.exceptions.SaltInvocationError(
            'Either path or text must be specified.')
    if path and text:
        raise salt.exceptions.SaltInvocationError(
            'Either path or text must be specified, not both.')

    csr = M2Crypto.X509.Request()
    subject = csr.get_subject()

    for prop, default in six.iteritems(CERT_DEFAULTS):
        if prop not in kwargs:
            kwargs[prop] = default

    csr.set_version(kwargs['version'] - 1)

    if 'private_key' not in kwargs and 'public_key' in kwargs:
        kwargs['private_key'] = kwargs['public_key']
        log.warning(
            "OpenSSL no longer allows working with non-signed CSRs. A private_key must be specified. Attempting to use public_key as private_key")

    if 'private_key' not in kwargs:
        raise salt.exceptions.SaltInvocationError('private_key is required')

    if 'public_key' not in kwargs:
        kwargs['public_key'] = kwargs['private_key']

    if 'private_key_passphrase' not in kwargs:
        kwargs['private_key_passphrase'] = None
    if 'public_key_passphrase' not in kwargs:
        kwargs['public_key_passphrase'] = None
    if kwargs['public_key_passphrase'] and not kwargs[
            'private_key_passphrase']:
        kwargs['private_key_passphrase'] = kwargs['public_key_passphrase']
    if kwargs['private_key_passphrase'] and not kwargs[
            'public_key_passphrase']:
        kwargs['public_key_passphrase'] = kwargs['private_key_passphrase']

    csr.set_pubkey(get_public_key(kwargs['public_key'],
                                  passphrase=kwargs['public_key_passphrase'], asObj=True))

    # pylint: disable=unused-variable
    for entry, num in six.iteritems(subject.nid):
        if entry in kwargs:
            setattr(subject, entry, kwargs[entry])
    # pylint: enable=unused-variable

    extstack = M2Crypto.X509.X509_Extension_Stack()
    for extname, extlongname in six.iteritems(EXT_NAME_MAPPINGS):
        if extname not in kwargs and extlongname not in kwargs:
            continue

        extval = kwargs[extname] or kwargs[extlongname]

        critical = False
        if extval.startswith('critical '):
            critical = True
            extval = extval[9:]

        if extname == 'subjectKeyIdentifier' and 'hash' in extval:
            extval = extval.replace('hash', _get_pubkey_hash(csr))

        if extname == 'subjectAltName':
            extval = extval.replace('IP Address', 'IP')

        if extname == 'authorityKeyIdentifier':
            continue

        issuer = None
        ext = _new_extension(
            name=extname, value=extval, critical=critical, issuer=issuer)
        if not ext.x509_ext:
            log.info(
                'Invalid X509v3 Extension. {0}: {1}'.format(extname, extval))
            continue

        extstack.push(ext)

    csr.add_extensions(extstack)

    csr.sign(_get_private_key_obj(kwargs['private_key'],
                                  passphrase=kwargs['private_key_passphrase']), kwargs['algorithm'])

    if path:
        return write_pem(
            text=csr.as_pem(),
            path=path,
            pem_type='CERTIFICATE REQUEST'
        )
    else:
        return csr.as_pem()


def verify_private_key(private_key, public_key, passphrase=None):
    '''
    Verify that 'private_key' matches 'public_key'

    private_key:
        The private key to verify, can be a string or path to a private
        key in PEM format.

    public_key:
        The public key to verify, can be a string or path to a PEM formatted
        certificate, csr, or another private key.

    passphrase:
        Passphrase to decrypt the private key.

    CLI Example:

    .. code-block:: bash

        salt '*' x509.verify_private_key private_key=/etc/pki/myca.key \\
                public_key=/etc/pki/myca.crt
    '''
    return bool(get_public_key(private_key, passphrase)
                == get_public_key(public_key))


def verify_signature(certificate, signing_pub_key=None,
                     signing_pub_key_passphrase=None):
    '''
    Verify that ``certificate`` has been signed by ``signing_pub_key``

    certificate:
        The certificate to verify. Can be a path or string containing a
        PEM formatted certificate.

    signing_pub_key:
        The public key to verify, can be a string or path to a PEM formatted
        certificate, csr, or private key.

    signing_pub_key_passphrase:
        Passphrase to the signing_pub_key if it is an encrypted private key.

    CLI Example:

    .. code-block:: bash

        salt '*' x509.verify_signature /etc/pki/mycert.pem \\
                signing_pub_key=/etc/pki/myca.crt
    '''
    cert = _get_certificate_obj(certificate)

    if signing_pub_key:
        signing_pub_key = get_public_key(signing_pub_key,
                                         passphrase=signing_pub_key_passphrase, asObj=True)

    return bool(cert.verify(pkey=signing_pub_key) == 1)


def verify_crl(crl, cert):
    '''
    Validate a CRL against a certificate.
    Parses openssl command line output, this is a workaround for M2Crypto's
    inability to get them from CSR objects.

    crl:
        The CRL to verify

    cert:
        The certificate to verify the CRL against

    CLI Example:

    .. code-block:: bash

        salt '*' x509.verify_crl crl=/etc/pki/myca.crl cert=/etc/pki/myca.crt
    '''
    if not salt.utils.path.which('openssl'):
        raise salt.exceptions.SaltInvocationError(
            'openssl binary not found in path'
        )
    crltext = _text_or_file(crl)
    crltext = get_pem_entry(crltext, pem_type='X509 CRL')
    crltempfile = tempfile.NamedTemporaryFile()
    crltempfile.write(crltext)
    crltempfile.flush()

    certtext = _text_or_file(cert)
    certtext = get_pem_entry(certtext, pem_type='CERTIFICATE')
    certtempfile = tempfile.NamedTemporaryFile()
    certtempfile.write(certtext)
    certtempfile.flush()

    cmd = ('openssl crl -noout -in {0} -CAfile {1}'.format(
        crltempfile.name, certtempfile.name))

    output = __salt__['cmd.run_stderr'](cmd)

    crltempfile.close()
    certtempfile.close()

    if 'verify OK' in output:
        return True
    else:
        return False


def expired(certificate):
    '''
    Returns a dict containing limited details of a
    certificate and whether the certificate has expired.

    .. versionadded:: 2016.11.0

    certificate:
        The certificate to be read. Can be a path to a certificate file,
        or a string containing the PEM formatted text of the certificate.

    CLI Example:

    .. code-block:: bash

        salt '*' x509.expired "/etc/pki/mycert.crt"
    '''
    ret = {}

    if os.path.isfile(certificate):
        try:
            ret['path'] = certificate
            cert = _get_certificate_obj(certificate)

            _now = datetime.datetime.utcnow()
            _expiration_date = cert.get_not_after().get_datetime()

            ret['cn'] = _parse_subject(cert.get_subject())['CN']

            if _expiration_date.strftime("%Y-%m-%d %H:%M:%S") <= \
                    _now.strftime("%Y-%m-%d %H:%M:%S"):
                ret['expired'] = True
            else:
                ret['expired'] = False
        except ValueError:
            pass

    return ret


def will_expire(certificate, days):
    '''
    Returns a dict containing details of a certificate and whether
    the certificate will expire in the specified number of days.
    Input can be a PEM string or file path.

    .. versionadded:: 2016.11.0

    certificate:
        The certificate to be read. Can be a path to a certificate file,
        or a string containing the PEM formatted text of the certificate.

    CLI Example:

    .. code-block:: bash

        salt '*' x509.will_expire "/etc/pki/mycert.crt" days=30
    '''
    ret = {}

    if os.path.isfile(certificate):
        try:
            ret['path'] = certificate
            ret['check_days'] = days

            cert = _get_certificate_obj(certificate)

            _check_time = datetime.datetime.utcnow() + \
                datetime.timedelta(days=days)
            _expiration_date = cert.get_not_after().get_datetime()

            ret['cn'] = _parse_subject(cert.get_subject())['CN']

            if _expiration_date.strftime("%Y-%m-%d %H:%M:%S") <= \
                    _check_time.strftime("%Y-%m-%d %H:%M:%S"):
                ret['will_expire'] = True
            else:
                ret['will_expire'] = False
        except ValueError:
            pass

    return ret<|MERGE_RESOLUTION|>--- conflicted
+++ resolved
@@ -22,13 +22,8 @@
 import ast
 
 # Import salt libs
-<<<<<<< HEAD
 import salt.utils.files
 import salt.utils.path
-=======
-import salt.utils
-import salt.utils.files
->>>>>>> 95586678
 import salt.exceptions
 from salt.ext import six
 from salt.utils.odict import OrderedDict
@@ -761,30 +756,6 @@
             "-----BEGIN CERTIFICATE-----MIIGMzCCBBugA..." \\
             path=/etc/pki/mycert.crt
     '''
-<<<<<<< HEAD
-    old_umask = os.umask(0o77)
-    text = get_pem_entry(text, pem_type=pem_type)
-    _dhparams = ''
-    _private_key = ''
-    if pem_type and pem_type == 'CERTIFICATE' and os.path.isfile(path) and \
-            not overwrite:
-        _filecontents = _text_or_file(path)
-        try:
-            _dhparams = get_pem_entry(_filecontents, 'DH PARAMETERS')
-        except salt.exceptions.SaltInvocationError:
-            pass
-        try:
-            _private_key = get_pem_entry(_filecontents, '(?:RSA )?PRIVATE KEY')
-        except salt.exceptions.SaltInvocationError:
-            pass
-    with salt.utils.files.fopen(path, 'w') as _fp:
-        if pem_type and pem_type == 'CERTIFICATE' and _private_key:
-            _fp.write(salt.utils.stringutils.to_str(_private_key))
-        _fp.write(text)
-        if pem_type and pem_type == 'CERTIFICATE' and _dhparams:
-            _fp.write(salt.utils.stringutils.to_str(_dhparams))
-    os.umask(old_umask)
-=======
     with salt.utils.files.set_umask(0o077):
         text = get_pem_entry(text, pem_type=pem_type)
         _dhparams = ''
@@ -800,13 +771,12 @@
                 _private_key = get_pem_entry(_filecontents, '(?:RSA )?PRIVATE KEY')
             except salt.exceptions.SaltInvocationError:
                 pass
-        with salt.utils.fopen(path, 'w') as _fp:
+        with salt.utils.files.fopen(path, 'w') as _fp:
             if pem_type and pem_type == 'CERTIFICATE' and _private_key:
-                _fp.write(_private_key)
+                _fp.write(salt.utils.stringutils.to_str(_private_key))
             _fp.write(text)
             if pem_type and pem_type == 'CERTIFICATE' and _dhparams:
-                _fp.write(_dhparams)
->>>>>>> 95586678
+                _fp.write(salt.utils.stringutils.to_str(_dhparams))
     return 'PEM written to {0}'.format(path)
 
 
