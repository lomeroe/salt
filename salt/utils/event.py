--- conflicted
+++ resolved
@@ -129,12 +129,9 @@
         return MasterEvent(sock_dir)
     elif opts['transport'] == 'raet':
         import salt.utils.raetevent
-<<<<<<< HEAD
         return salt.utils.raetevent.MasterEvent(
-            opts=opts, sock_dir=sock_dir, listen=listen)
-=======
-        return salt.utils.raetevent.MasterEvent(opts=opts, sock_dir=sock_dir, listen=listen)
->>>>>>> 34e0cab7
+            opts=opts, sock_dir=sock_dir, listen=listen
+        )
 
 
 def tagify(suffix='', prefix='', base=SALT):
@@ -177,7 +174,6 @@
         self.puburi, self.pulluri = self.__load_uri(sock_dir, node)
         self.subscribe()
         self.pending_events = []
-<<<<<<< HEAD
         self.__load_cache_regex()
 
     @classmethod
@@ -191,11 +187,6 @@
         # The prepend='^' is to reduce differences in behavior between
         # the default 'startswith' and the optional 'regex' match_type
         cls.cache_regex = salt.utils.cache.CacheRegex(prepend='^')
-=======
-        # since ZMQ connect()  has no guarantees about the socket actually being
-        # connected this is a hack to attempt to do so.
-        self.get_event(wait=1)
->>>>>>> 34e0cab7
 
     def __load_uri(self, sock_dir, node):
         '''
