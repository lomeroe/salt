--- conflicted
+++ resolved
@@ -1,10 +1,6 @@
 # -*- coding: utf-8 -*-
 '''
-<<<<<<< HEAD
-Common code for RPM operations
-=======
 Common functions for working with RPM packages
->>>>>>> 25d8af21
 '''
 
 # Import python libs
