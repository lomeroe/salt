# -*- coding: utf-8 -*-

'''
Tests for the file state
'''

# Import Python libs
from __future__ import absolute_import, print_function, unicode_literals
import errno
import logging
import os
import re
import sys
import shutil
import stat
import tempfile
import textwrap
import filecmp

log = logging.getLogger(__name__)

# Import Salt Testing libs
from tests.support.case import ModuleCase
from tests.support.unit import skipIf
from tests.support.paths import BASE_FILES, FILES, TMP, TMP_STATE_TREE
from tests.support.helpers import (
    destructiveTest,
    skip_if_not_root,
    with_system_user_and_group,
    with_tempdir,
    with_tempfile,
    Webserver,
    destructiveTest
)
from tests.support.mixins import SaltReturnAssertsMixin

# Import Salt libs
import salt.utils.data
import salt.utils.files
import salt.utils.json
import salt.utils.path
import salt.utils.platform
import salt.utils.stringutils

HAS_PWD = True
try:
    import pwd
except ImportError:
    HAS_PWD = False

HAS_GRP = True
try:
    import grp
except ImportError:
    HAS_GRP = False

# Import 3rd-party libs
from salt.ext import six
from salt.ext.six.moves import range  # pylint: disable=import-error,redefined-builtin

IS_WINDOWS = salt.utils.platform.is_windows()

BINARY_FILE = b'GIF89a\x01\x00\x01\x00\x80\x00\x00\x05\x04\x04\x00\x00\x00,\x00\x00\x00\x00\x01\x00\x01\x00\x00\x02\x02D\x01\x00;'

if IS_WINDOWS:
    FILEPILLAR = 'C:\\Windows\\Temp\\filepillar-python'
    FILEPILLARDEF = 'C:\\Windows\\Temp\\filepillar-defaultvalue'
    FILEPILLARGIT = 'C:\\Windows\\Temp\\filepillar-bar'
else:
    FILEPILLAR = '/tmp/filepillar-python'
    FILEPILLARDEF = '/tmp/filepillar-defaultvalue'
    FILEPILLARGIT = '/tmp/filepillar-bar'


def _test_managed_file_mode_keep_helper(testcase, local=False):
    '''
    DRY helper function to run the same test with a local or remote path
    '''
    name = os.path.join(TMP, 'scene33')
    grail_fs_path = os.path.join(BASE_FILES, 'grail', 'scene33')
    grail = 'salt://grail/scene33' if not local else grail_fs_path

    # Get the current mode so that we can put the file back the way we
    # found it when we're done.
    grail_fs_mode = int(testcase.run_function('file.get_mode', [grail_fs_path]), 8)
    initial_mode = 0o770
    new_mode_1 = 0o600
    new_mode_2 = 0o644

    # Set the initial mode, so we can be assured that when we set the mode
    # to "keep", we're actually changing the permissions of the file to the
    # new mode.
    ret = testcase.run_state(
        'file.managed',
        name=name,
        mode=oct(initial_mode),
        source=grail,
    )

    if IS_WINDOWS:
        testcase.assertSaltFalseReturn(ret)
        return

    testcase.assertSaltTrueReturn(ret)

    try:
        # Update the mode on the fileserver (pass 1)
        os.chmod(grail_fs_path, new_mode_1)
        ret = testcase.run_state(
            'file.managed',
            name=name,
            mode='keep',
            source=grail,
        )
        testcase.assertSaltTrueReturn(ret)
        managed_mode = stat.S_IMODE(os.stat(name).st_mode)
        testcase.assertEqual(oct(managed_mode), oct(new_mode_1))
        # Update the mode on the fileserver (pass 2)
        # This assures us that if the file in file_roots was originally set
        # to the same mode as new_mode_1, we definitely get an updated mode
        # this time.
        os.chmod(grail_fs_path, new_mode_2)
        ret = testcase.run_state(
            'file.managed',
            name=name,
            mode='keep',
            source=grail,
        )
        testcase.assertSaltTrueReturn(ret)
        managed_mode = stat.S_IMODE(os.stat(name).st_mode)
        testcase.assertEqual(oct(managed_mode), oct(new_mode_2))
    except Exception:
        raise
    finally:
        # Set the mode of the file in the file_roots back to what it
        # originally was.
        os.chmod(grail_fs_path, grail_fs_mode)


class FileTest(ModuleCase, SaltReturnAssertsMixin):
    '''
    Validate the file state
    '''
    def tearDown(self):
        '''
        remove files created in previous tests
        '''
        user = 'salt'
        if user in str(self.run_function('user.list_users', [user])):
            self.run_function('user.delete', [user])

        for path in (FILEPILLAR, FILEPILLARDEF, FILEPILLARGIT):
            try:
                os.remove(path)
            except OSError as exc:
                if exc.errno != os.errno.ENOENT:
                    log.error('Failed to remove %s: %s', path, exc)

    def test_symlink(self):
        '''
        file.symlink
        '''
        name = os.path.join(TMP, 'symlink')
        tgt = os.path.join(TMP, 'target')

        # Windows must have a source directory to link to
        if IS_WINDOWS and not os.path.isdir(tgt):
            os.mkdir(tgt)

        # Windows cannot create a symlink if it already exists
        if IS_WINDOWS and self.run_function('file.is_link', [name]):
            self.run_function('file.remove', [name])

        ret = self.run_state('file.symlink', name=name, target=tgt)
        self.assertSaltTrueReturn(ret)

    def test_test_symlink(self):
        '''
        file.symlink test interface
        '''
        name = os.path.join(TMP, 'symlink2')
        tgt = os.path.join(TMP, 'target')
        ret = self.run_state('file.symlink', test=True, name=name, target=tgt)
        self.assertSaltNoneReturn(ret)

    def test_absent_file(self):
        '''
        file.absent
        '''
        name = os.path.join(TMP, 'file_to_kill')
        with salt.utils.files.fopen(name, 'w+') as fp_:
            fp_.write('killme')
        ret = self.run_state('file.absent', name=name)
        self.assertSaltTrueReturn(ret)
        self.assertFalse(os.path.isfile(name))

    def test_absent_dir(self):
        '''
        file.absent
        '''
        name = os.path.join(TMP, 'dir_to_kill')
        if not os.path.isdir(name):
            # left behind... Don't fail because of this!
            os.makedirs(name)
        ret = self.run_state('file.absent', name=name)
        self.assertSaltTrueReturn(ret)
        self.assertFalse(os.path.isdir(name))

    def test_absent_link(self):
        '''
        file.absent
        '''
        name = os.path.join(TMP, 'link_to_kill')
        tgt = '{0}.tgt'.format(name)

        # Windows must have a source directory to link to
        if IS_WINDOWS and not os.path.isdir(tgt):
            os.mkdir(tgt)

        if not self.run_function('file.is_link', [name]):
            self.run_function('file.symlink', [tgt, name])

        ret = self.run_state('file.absent', name=name)

        try:
            self.assertSaltTrueReturn(ret)
            self.assertFalse(self.run_function('file.is_link', [name]))
        finally:
            if self.run_function('file.is_link', [name]):
                self.run_function('file.remove', [name])

    @with_tempfile()
    def test_test_absent(self, name):
        '''
        file.absent test interface
        '''
        with salt.utils.files.fopen(name, 'w+') as fp_:
            fp_.write('killme')
        ret = self.run_state('file.absent', test=True, name=name)
        self.assertSaltNoneReturn(ret)
        self.assertTrue(os.path.isfile(name))

    def test_managed(self):
        '''
        file.managed
        '''
        name = os.path.join(TMP, 'grail_scene33')
        ret = self.run_state(
            'file.managed', name=name, source='salt://grail/scene33'
        )
        src = os.path.join(BASE_FILES, 'grail', 'scene33')
        with salt.utils.files.fopen(src, 'r') as fp_:
            master_data = fp_.read()
        with salt.utils.files.fopen(name, 'r') as fp_:
            minion_data = fp_.read()
        self.assertEqual(master_data, minion_data)
        self.assertSaltTrueReturn(ret)

    def test_managed_file_mode(self):
        '''
        file.managed, correct file permissions
        '''
        desired_mode = 504    # 0770 octal
        name = os.path.join(TMP, 'grail_scene33')
        ret = self.run_state(
            'file.managed', name=name, mode='0770', source='salt://grail/scene33'
        )

        if IS_WINDOWS:
            expected = 'The \'mode\' option is not supported on Windows'
            self.assertEqual(ret[list(ret)[0]]['comment'], expected)
            self.assertSaltFalseReturn(ret)
            return

        resulting_mode = stat.S_IMODE(
            os.stat(name).st_mode
        )
        self.assertEqual(oct(desired_mode), oct(resulting_mode))
        self.assertSaltTrueReturn(ret)

    def test_managed_file_mode_keep(self):
        '''
        Test using "mode: keep" in a file.managed state
        '''
        _test_managed_file_mode_keep_helper(self, local=False)

    def test_managed_file_mode_keep_local_source(self):
        '''
        Test using "mode: keep" in a file.managed state, with a local file path
        as the source.
        '''
        _test_managed_file_mode_keep_helper(self, local=True)

    def test_managed_file_mode_file_exists_replace(self):
        '''
        file.managed, existing file with replace=True, change permissions
        '''
        initial_mode = 504    # 0770 octal
        desired_mode = 384    # 0600 octal
        name = os.path.join(TMP, 'grail_scene33')
        ret = self.run_state(
            'file.managed', name=name, mode=oct(initial_mode), source='salt://grail/scene33'
        )

        if IS_WINDOWS:
            expected = 'The \'mode\' option is not supported on Windows'
            self.assertEqual(ret[list(ret)[0]]['comment'], expected)
            self.assertSaltFalseReturn(ret)
            return

        resulting_mode = stat.S_IMODE(
            os.stat(name).st_mode
        )
        self.assertEqual(oct(initial_mode), oct(resulting_mode))

        name = os.path.join(TMP, 'grail_scene33')
        ret = self.run_state(
            'file.managed', name=name, replace=True, mode=oct(desired_mode), source='salt://grail/scene33'
        )
        resulting_mode = stat.S_IMODE(
            os.stat(name).st_mode
        )
        self.assertEqual(oct(desired_mode), oct(resulting_mode))
        self.assertSaltTrueReturn(ret)

    def test_managed_file_mode_file_exists_noreplace(self):
        '''
        file.managed, existing file with replace=False, change permissions
        '''
        initial_mode = 504    # 0770 octal
        desired_mode = 384    # 0600 octal
        name = os.path.join(TMP, 'grail_scene33')
        ret = self.run_state(
            'file.managed', name=name, replace=True, mode=oct(initial_mode), source='salt://grail/scene33'
        )

        if IS_WINDOWS:
            expected = 'The \'mode\' option is not supported on Windows'
            self.assertEqual(ret[list(ret)[0]]['comment'], expected)
            self.assertSaltFalseReturn(ret)
            return

        ret = self.run_state(
            'file.managed', name=name, replace=False, mode=oct(desired_mode), source='salt://grail/scene33'
        )
        resulting_mode = stat.S_IMODE(
            os.stat(name).st_mode
        )
        self.assertEqual(oct(desired_mode), oct(resulting_mode))
        self.assertSaltTrueReturn(ret)

    def test_managed_file_with_grains_data(self):
        '''
        Test to ensure we can render grains data into a managed
        file.
        '''
        grain_path = os.path.join(TMP, 'file-grain-test')
        self.run_function('grains.set', ['grain_path', grain_path])
        state_file = 'file-grainget'

        self.run_function('state.sls', [state_file])
        self.assertTrue(os.path.exists(grain_path))

        with salt.utils.files.fopen(grain_path, 'r') as fp_:
            file_contents = fp_.readlines()

        if IS_WINDOWS:
            match = '^minion\r\n'
        else:
            match = '^minion\n'
        self.assertTrue(re.match(match, file_contents[0]))

    def test_managed_file_with_pillar_sls(self):
        '''
        Test to ensure pillar data in sls file
        is rendered properly and file is created.
        '''
        state_name = 'file-pillarget'

        ret = self.run_function('state.sls', [state_name])
        self.assertSaltTrueReturn(ret)

        # Check to make sure the file was created
        check_file = self.run_function('file.file_exists', [FILEPILLAR])
        self.assertTrue(check_file)

    def test_managed_file_with_pillardefault_sls(self):
        '''
        Test to ensure when pillar data is not available
        in sls file with pillar.get it uses the default
        value.
        '''
        state_name = 'file-pillardefaultget'

        ret = self.run_function('state.sls', [state_name])
        self.assertSaltTrueReturn(ret)

        # Check to make sure the file was created
        check_file = self.run_function('file.file_exists', [FILEPILLARDEF])
        self.assertTrue(check_file)

    @skip_if_not_root
    def test_managed_dir_mode(self):
        '''
        Tests to ensure that file.managed creates directories with the
        permissions requested with the dir_mode argument
        '''
        desired_mode = 511  # 0777 in octal
        name = os.path.join(TMP, 'a', 'managed_dir_mode_test_file')
        desired_owner = 'nobody'
        ret = self.run_state(
            'file.managed',
            name=name,
            source='salt://grail/scene33',
            mode=600,
            makedirs=True,
            user=desired_owner,
            dir_mode=oct(desired_mode)  # 0777
        )
        if IS_WINDOWS:
            expected = 'The \'mode\' option is not supported on Windows'
            self.assertEqual(ret[list(ret)[0]]['comment'], expected)
            self.assertSaltFalseReturn(ret)
            return

        resulting_mode = stat.S_IMODE(
            os.stat(os.path.join(TMP, 'a')).st_mode
        )
        resulting_owner = pwd.getpwuid(os.stat(os.path.join(TMP, 'a')).st_uid).pw_name
        self.assertEqual(oct(desired_mode), oct(resulting_mode))
        self.assertSaltTrueReturn(ret)
        self.assertEqual(desired_owner, resulting_owner)

    def test_test_managed(self):
        '''
        file.managed test interface
        '''
        name = os.path.join(TMP, 'grail_not_not_scene33')
        ret = self.run_state(
            'file.managed', test=True, name=name, source='salt://grail/scene33'
        )
        self.assertSaltNoneReturn(ret)
        self.assertFalse(os.path.isfile(name))

    def test_managed_show_changes_false(self):
        '''
        file.managed test interface
        '''
        name = os.path.join(TMP, 'grail_not_scene33')
        with salt.utils.files.fopen(name, 'wb') as fp_:
            fp_.write(b'test_managed_show_changes_false\n')

        ret = self.run_state(
            'file.managed', name=name, source='salt://grail/scene33',
            show_changes=False
        )

        changes = next(six.itervalues(ret))['changes']
        self.assertEqual('<show_changes=False>', changes['diff'])

    @skipIf(IS_WINDOWS, 'Don\'t know how to fix for Windows')
    def test_managed_escaped_file_path(self):
        '''
        file.managed test that 'salt://|' protects unusual characters in file path
        '''
        funny_file = salt.utils.files.mkstemp(prefix='?f!le? n@=3&', suffix='.file type')
        funny_file_name = os.path.split(funny_file)[1]
        funny_url = 'salt://|' + funny_file_name
        funny_url_path = os.path.join(BASE_FILES, funny_file_name)

        state_name = 'funny_file'
        state_file_name = state_name + '.sls'
        state_file = os.path.join(BASE_FILES, state_file_name)
        state_key = 'file_|-{0}_|-{0}_|-managed'.format(funny_file)

        self.addCleanup(os.remove, state_file)
        self.addCleanup(os.remove, funny_file)
        self.addCleanup(os.remove, funny_url_path)

        with salt.utils.files.fopen(funny_url_path, 'w'):
            pass
        with salt.utils.files.fopen(state_file, 'w') as fp_:
            fp_.write(textwrap.dedent('''\
            {0}:
              file.managed:
                - source: {1}
                - makedirs: True
            '''.format(funny_file, funny_url)))

        ret = self.run_function('state.sls', [state_name])
        self.assertTrue(ret[state_key]['result'])

    def test_managed_contents(self):
        '''
        test file.managed with contents that is a boolean, string, integer,
        float, list, and dictionary
        '''
        state_name = 'file-FileTest-test_managed_contents'
        state_filename = state_name + '.sls'
        state_file = os.path.join(BASE_FILES, state_filename)

        managed_files = {}
        state_keys = {}
        for typ in ('bool', 'str', 'int', 'float', 'list', 'dict'):
            fd_, managed_files[typ] = tempfile.mkstemp()

            # Release the handle so they can be removed in Windows
            try:
                os.close(fd_)
            except OSError as exc:
                if exc.errno != errno.EBADF:
                    raise exc

            state_keys[typ] = 'file_|-{0} file_|-{1}_|-managed'.format(typ, managed_files[typ])
        try:
            with salt.utils.files.fopen(state_file, 'w') as fd_:
                fd_.write(textwrap.dedent('''\
                    bool file:
                      file.managed:
                        - name: {bool}
                        - contents: True

                    str file:
                      file.managed:
                        - name: {str}
                        - contents: Salt was here.

                    int file:
                      file.managed:
                        - name: {int}
                        - contents: 340282366920938463463374607431768211456

                    float file:
                      file.managed:
                        - name: {float}
                        - contents: 1.7518e-45  # gravitational coupling constant

                    list file:
                      file.managed:
                        - name: {list}
                        - contents: [1, 1, 2, 3, 5, 8, 13]

                    dict file:
                      file.managed:
                        - name: {dict}
                        - contents:
                            C: charge
                            P: parity
                            T: time
                    '''.format(**managed_files)))

            ret = self.run_function('state.sls', [state_name])
            for typ in state_keys:
                self.assertTrue(ret[state_keys[typ]]['result'])
                self.assertIn('diff', ret[state_keys[typ]]['changes'])
        finally:
            os.remove(state_file)
            for typ in managed_files:
                os.remove(managed_files[typ])

    @skip_if_not_root
    @skipIf(IS_WINDOWS, 'Windows does not support "mode" kwarg. Skipping.')
    @skipIf(not salt.utils.path.which('visudo'), 'sudo is missing')
    def test_managed_check_cmd(self):
        '''
        Test file.managed passing a basic check_cmd kwarg. See Issue #38111.
        '''
        r_group = 'root'
        if salt.utils.platform.is_darwin():
            r_group = 'wheel'
        try:
            ret = self.run_state(
                'file.managed',
                name='/tmp/sudoers',
                user='root',
                group=r_group,
                mode=440,
                check_cmd='visudo -c -s -f'
            )
            self.assertSaltTrueReturn(ret)
            self.assertInSaltComment('Empty file', ret)
            self.assertEqual(ret['file_|-/tmp/sudoers_|-/tmp/sudoers_|-managed']['changes'],
                             {'new': 'file /tmp/sudoers created', 'mode': '0440'})
        finally:
            # Clean Up File
            if os.path.exists('/tmp/sudoers'):
                os.remove('/tmp/sudoers')

    def test_managed_local_source_with_source_hash(self):
        '''
        Make sure that we enforce the source_hash even with local files
        '''
        name = os.path.join(TMP, 'local_source_with_source_hash')
        local_path = os.path.join(BASE_FILES, 'grail', 'scene33')
        actual_hash = '567fd840bf1548edc35c48eb66cdd78bfdfcccff'
        if IS_WINDOWS:
            # CRLF vs LF causes a different hash on windows
            actual_hash = 'f658a0ec121d9c17088795afcc6ff3c43cb9842a'
        # Reverse the actual hash
        bad_hash = actual_hash[::-1]

        def remove_file():
            try:
                os.remove(name)
            except OSError as exc:
                if exc.errno != errno.ENOENT:
                    raise

        def do_test(clean=False):
            for proto in ('file://', ''):
                source = proto + local_path
                log.debug('Trying source %s', source)
                try:
                    ret = self.run_state(
                        'file.managed',
                        name=name,
                        source=source,
                        source_hash='sha1={0}'.format(bad_hash))
                    self.assertSaltFalseReturn(ret)
                    ret = ret[next(iter(ret))]
                    # Shouldn't be any changes
                    self.assertFalse(ret['changes'])
                    # Check that we identified a hash mismatch
                    self.assertIn(
                        'does not match actual checksum', ret['comment'])

                    ret = self.run_state(
                        'file.managed',
                        name=name,
                        source=source,
                        source_hash='sha1={0}'.format(actual_hash))
                    self.assertSaltTrueReturn(ret)
                finally:
                    if clean:
                        remove_file()

        remove_file()
        log.debug('Trying with nonexistant destination file')
        do_test()
        log.debug('Trying with destination file already present')
        with salt.utils.files.fopen(name, 'w'):
            pass
        try:
            do_test(clean=False)
        finally:
            remove_file()

    def test_managed_local_source_does_not_exist(self):
        '''
        Make sure that we exit gracefully when a local source doesn't exist
        '''
        name = os.path.join(TMP, 'local_source_does_not_exist')
        local_path = os.path.join(BASE_FILES, 'grail', 'scene99')

        for proto in ('file://', ''):
            source = proto + local_path
            log.debug('Trying source %s', source)
            ret = self.run_state(
                'file.managed',
                name=name,
                source=source)
            self.assertSaltFalseReturn(ret)
            ret = ret[next(iter(ret))]
            # Shouldn't be any changes
            self.assertFalse(ret['changes'])
            # Check that we identified a hash mismatch
            self.assertIn(
                'does not exist', ret['comment'])

    def test_managed_unicode_jinja_with_tojson_filter(self):
        '''
        Using {{ varname }} with a list or dictionary which contains unicode
        types on Python 2 will result in Jinja rendering the "u" prefix on each
        string. This tests that using the "tojson" jinja filter will dump them
        to a format which can be successfully loaded by our YAML loader.

        The two lines that should end up being rendered are meant to test two
        issues that would trip up PyYAML if the "tojson" filter were not used:

        1. A unicode string type would be loaded as a unicode literal with the
           leading "u" as well as the quotes, rather than simply being loaded
           as the proper unicode type which matches the content of the string
           literal. In other wordss, u'foo' would be loaded literally as
           u"u'foo'". This test includes actual non-ascii unicode in one of the
           strings to confirm that this also handles these international
           characters properly.

        2. Any unicode string type (such as a URL) which contains a colon would
           cause a ScannerError in PyYAML, as it would be assumed to delimit a
           mapping node.

        Dumping the data structure to JSON using the "tojson" jinja filter
        should produce an inline data structure which is valid YAML and will be
        loaded properly by our YAML loader.
        '''
        test_file = os.path.join(TMP, 'test-tojson.txt')
        ret = self.run_function(
            'state.apply',
            mods='tojson',
            pillar={'tojson-file': test_file})
        ret = ret[next(iter(ret))]
        assert ret['result'], ret
        with salt.utils.files.fopen(test_file) as fp_:
            managed = salt.utils.stringutils.to_unicode(fp_.read())
        expected = textwrap.dedent('''\
            Die Webseite ist https://saltstack.com.
            Der Zucker ist süß.

            ''')
        assert managed == expected, '{0!r} != {1!r}'.format(managed, expected)  # pylint: disable=repr-flag-used-in-string

    def test_managed_source_hash_indifferent_case(self):
        '''
        Test passing a source_hash as an uppercase hash.

        This is a regression test for Issue #38914 and Issue #48230 (test=true use).
        '''
        name = os.path.join(TMP, 'source_hash_indifferent_case')
        state_name = 'file_|-{0}_|' \
                     '-{0}_|-managed'.format(name)
        local_path = os.path.join(BASE_FILES, 'hello_world.txt')
        actual_hash = 'c98c24b677eff44860afea6f493bbaec5bb1c4cbb209c6fc2bbb47f66ff2ad31'
        if IS_WINDOWS:
            # CRLF vs LF causes a differnt hash on windows
            actual_hash = '92b772380a3f8e27a93e57e6deeca6c01da07f5aadce78bb2fbb20de10a66925'
        uppercase_hash = actual_hash.upper()

        try:
            # Lay down tmp file to test against
            self.run_state(
                'file.managed',
                name=name,
                source=local_path,
                source_hash=actual_hash
            )

            # Test uppercase source_hash: should return True with no changes
            ret = self.run_state(
                'file.managed',
                name=name,
                source=local_path,
                source_hash=uppercase_hash
            )
            assert ret[state_name]['result'] is True
            assert ret[state_name]['pchanges'] == {}
            assert ret[state_name]['changes'] == {}

            # Test uppercase source_hash using test=true
            # Should return True with no changes
            ret = self.run_state(
                'file.managed',
                name=name,
                source=local_path,
                source_hash=uppercase_hash,
                test=True
            )
            assert ret[state_name]['result'] is True
            assert ret[state_name]['pchanges'] == {}
            assert ret[state_name]['changes'] == {}

        finally:
            # Clean Up File
            if os.path.exists(name):
                os.remove(name)

    @with_tempfile(create=False)
    def test_managed_latin1_diff(self, name):
        '''
        Tests that latin-1 file contents are represented properly in the diff
        '''
        # Lay down the initial file
        ret = self.run_state(
            'file.managed',
            name=name,
            source='salt://issue-48777/old.html')
        ret = ret[next(iter(ret))]
        assert ret['result'] is True, ret

        # Replace it with the new file and check the diff
        ret = self.run_state(
            'file.managed',
            name=name,
            source='salt://issue-48777/new.html')
        ret = ret[next(iter(ret))]
        assert ret['result'] is True, ret
        diff_lines = ret['changes']['diff'].split(os.linesep)
        assert '+räksmörgås' in diff_lines, diff_lines

    @with_tempfile()
    def test_managed_keep_source_false_salt(self, name):
        '''
        This test ensures that we properly clean the cached file if keep_source
        is set to False, for source files using a salt:// URL
        '''
        source = 'salt://grail/scene33'
        saltenv = 'base'

        # Run the state
        ret = self.run_state(
            'file.managed',
            name=name,
            source=source,
            saltenv=saltenv,
            keep_source=False)
        ret = ret[next(iter(ret))]
        assert ret['result'] is True

        # Now make sure that the file is not cached
        result = self.run_function('cp.is_cached', [source, saltenv])
        assert result == '', 'File is still cached at {0}'.format(result)

    def test_directory(self):
        '''
        file.directory
        '''
        name = os.path.join(TMP, 'a_new_dir')
        ret = self.run_state('file.directory', name=name)
        self.assertSaltTrueReturn(ret)
        self.assertTrue(os.path.isdir(name))

    def test_directory_symlink_dry_run(self):
        '''
        Ensure that symlinks are followed when file.directory is run with
        test=True
        '''
        try:
            tmp_dir = os.path.join(TMP, 'pgdata')
            sym_dir = os.path.join(TMP, 'pg_data')

            if IS_WINDOWS:
                self.run_function('file.mkdir', [tmp_dir, 'Administrators'])
            else:
                os.mkdir(tmp_dir, 0o700)

            self.run_function('file.symlink', [tmp_dir, sym_dir])

            if IS_WINDOWS:
                ret = self.run_state(
                    'file.directory', test=True, name=sym_dir,
                    follow_symlinks=True, win_owner='Administrators')
            else:
                ret = self.run_state(
                    'file.directory', test=True, name=sym_dir,
                    follow_symlinks=True, mode=700)
            self.assertSaltTrueReturn(ret)
        finally:
            if os.path.isdir(tmp_dir):
                self.run_function('file.remove', [tmp_dir])
            if os.path.islink(sym_dir):
                self.run_function('file.remove', [sym_dir])

    @skip_if_not_root
    @skipIf(IS_WINDOWS, 'Mode not available in Windows')
    def test_directory_max_depth(self):
        '''
        file.directory
        Test the max_depth option by iteratively increasing the depth and
        checking that no changes deeper than max_depth have been attempted
        '''

        def _get_oct_mode(name):
            '''
            Return a string octal representation of the permissions for name
            '''
            return salt.utils.files.normalize_mode(oct(os.stat(name).st_mode & 0o777))

        top = os.path.join(TMP, 'top_dir')
        sub = os.path.join(top, 'sub_dir')
        subsub = os.path.join(sub, 'sub_sub_dir')
        dirs = [top, sub, subsub]

        initial_mode = '0111'
        changed_mode = '0555'

        if not os.path.isdir(subsub):
            os.makedirs(subsub, int(initial_mode, 8))

        try:
            for depth in range(0, 3):
                ret = self.run_state('file.directory',
                                     name=top,
                                     max_depth=depth,
                                     dir_mode=changed_mode,
                                     recurse=['mode'])
                self.assertSaltTrueReturn(ret)
                for changed_dir in dirs[0:depth+1]:
                    self.assertEqual(changed_mode,
                                     _get_oct_mode(changed_dir))
                for untouched_dir in dirs[depth+1:]:
                    self.assertEqual(initial_mode,
                                     _get_oct_mode(untouched_dir))
        finally:
            shutil.rmtree(top)

    def test_test_directory(self):
        '''
        file.directory
        '''
        name = os.path.join(TMP, 'a_not_dir')
        ret = self.run_state('file.directory', test=True, name=name)
        self.assertSaltNoneReturn(ret)
        self.assertFalse(os.path.isdir(name))

    @with_tempdir()
    def test_directory_clean(self, base_dir):
        '''
        file.directory with clean=True
        '''
        name = os.path.join(base_dir, 'directory_clean_dir')
        os.mkdir(name)

        strayfile = os.path.join(name, 'strayfile')
        with salt.utils.files.fopen(strayfile, 'w'):
            pass

        straydir = os.path.join(name, 'straydir')
        if not os.path.isdir(straydir):
            os.makedirs(straydir)

        with salt.utils.files.fopen(os.path.join(straydir, 'strayfile2'), 'w'):
            pass

        ret = self.run_state('file.directory', name=name, clean=True)
        self.assertSaltTrueReturn(ret)
        self.assertFalse(os.path.exists(strayfile))
        self.assertFalse(os.path.exists(straydir))
        self.assertTrue(os.path.isdir(name))

    @with_tempdir()
    def test_directory_clean_exclude(self, base_dir):
        '''
        file.directory with clean=True and exclude_pat set
        '''
        name = os.path.join(base_dir, 'directory_clean_dir')
        if not os.path.isdir(name):
            os.makedirs(name)

        strayfile = os.path.join(name, 'strayfile')
        with salt.utils.files.fopen(strayfile, 'w'):
            pass

        straydir = os.path.join(name, 'straydir')
        if not os.path.isdir(straydir):
            os.makedirs(straydir)

        strayfile2 = os.path.join(straydir, 'strayfile2')
        with salt.utils.files.fopen(strayfile2, 'w'):
            pass

        keepfile = os.path.join(straydir, 'keepfile')
        with salt.utils.files.fopen(keepfile, 'w'):
            pass

        exclude_pat = 'E@^straydir(|/keepfile)$'
        if IS_WINDOWS:
            exclude_pat = 'E@^straydir(|\\\\keepfile)$'

        ret = self.run_state('file.directory',
                             name=name,
                             clean=True,
                             exclude_pat=exclude_pat)

        self.assertSaltTrueReturn(ret)
        self.assertFalse(os.path.exists(strayfile))
        self.assertFalse(os.path.exists(strayfile2))
        self.assertTrue(os.path.exists(keepfile))

    @skipIf(IS_WINDOWS, 'Skip on windows')
    @with_tempdir()
    def test_test_directory_clean_exclude(self, base_dir):
        '''
        file.directory with test=True, clean=True and exclude_pat set

        Skipped on windows because clean and exclude_pat not supported by
        salt.sates.file._check_directory_win
        '''
        name = os.path.join(base_dir, 'directory_clean_dir')
        os.mkdir(name)

        strayfile = os.path.join(name, 'strayfile')
        with salt.utils.files.fopen(strayfile, 'w'):
            pass

        straydir = os.path.join(name, 'straydir')
        if not os.path.isdir(straydir):
            os.makedirs(straydir)

        strayfile2 = os.path.join(straydir, 'strayfile2')
        with salt.utils.files.fopen(strayfile2, 'w'):
            pass

        keepfile = os.path.join(straydir, 'keepfile')
        with salt.utils.files.fopen(keepfile, 'w'):
            pass

        exclude_pat = 'E@^straydir(|/keepfile)$'
        if IS_WINDOWS:
            exclude_pat = 'E@^straydir(|\\\\keepfile)$'

        ret = self.run_state('file.directory',
                             test=True,
                             name=name,
                             clean=True,
                             exclude_pat=exclude_pat)

        comment = next(six.itervalues(ret))['comment']

        self.assertSaltNoneReturn(ret)
        self.assertTrue(os.path.exists(strayfile))
        self.assertTrue(os.path.exists(strayfile2))
        self.assertTrue(os.path.exists(keepfile))

        self.assertIn(strayfile, comment)
        self.assertIn(strayfile2, comment)
        self.assertNotIn(keepfile, comment)

    def test_directory_clean_require_in(self):
        '''
        file.directory test with clean=True and require_in file
        '''
        state_name = 'file-FileTest-test_directory_clean_require_in'
        state_filename = state_name + '.sls'
        state_file = os.path.join(BASE_FILES, state_filename)

        directory = tempfile.mkdtemp()
        self.addCleanup(lambda: shutil.rmtree(directory))

        wrong_file = os.path.join(directory, "wrong")
        with salt.utils.files.fopen(wrong_file, "w") as fp:
            fp.write("foo")
        good_file = os.path.join(directory, "bar")

        with salt.utils.files.fopen(state_file, 'w') as fp:
            self.addCleanup(lambda: os.remove(state_file))
            fp.write(textwrap.dedent('''\
                some_dir:
                  file.directory:
                    - name: {directory}
                    - clean: true

                {good_file}:
                  file.managed:
                    - require_in:
                      - file: some_dir
                '''.format(directory=directory, good_file=good_file)))

        ret = self.run_function('state.sls', [state_name])
        self.assertTrue(os.path.exists(good_file))
        self.assertFalse(os.path.exists(wrong_file))

    def test_directory_clean_require_in_with_id(self):
        '''
        file.directory test with clean=True and require_in file with an ID
        different from the file name
        '''
        state_name = 'file-FileTest-test_directory_clean_require_in_with_id'
        state_filename = state_name + '.sls'
        state_file = os.path.join(BASE_FILES, state_filename)

        directory = tempfile.mkdtemp()
        self.addCleanup(lambda: shutil.rmtree(directory))

        wrong_file = os.path.join(directory, "wrong")
        with salt.utils.files.fopen(wrong_file, "w") as fp:
            fp.write("foo")
        good_file = os.path.join(directory, "bar")

        with salt.utils.files.fopen(state_file, 'w') as fp:
            self.addCleanup(lambda: os.remove(state_file))
            fp.write(textwrap.dedent('''\
                some_dir:
                  file.directory:
                    - name: {directory}
                    - clean: true

                some_file:
                  file.managed:
                    - name: {good_file}
                    - require_in:
                      - file: some_dir
                '''.format(directory=directory, good_file=good_file)))

        ret = self.run_function('state.sls', [state_name])
        self.assertTrue(os.path.exists(good_file))
        self.assertFalse(os.path.exists(wrong_file))

    def test_directory_clean_require_with_name(self):
        '''
        file.directory test with clean=True and require with a file state
        relatively to the state's name, not its ID.
        '''
        state_name = 'file-FileTest-test_directory_clean_require_in_with_id'
        state_filename = state_name + '.sls'
        state_file = os.path.join(BASE_FILES, state_filename)

        directory = tempfile.mkdtemp()
        self.addCleanup(lambda: shutil.rmtree(directory))

        wrong_file = os.path.join(directory, "wrong")
        with salt.utils.files.fopen(wrong_file, "w") as fp:
            fp.write("foo")
        good_file = os.path.join(directory, "bar")

        with salt.utils.files.fopen(state_file, 'w') as fp:
            self.addCleanup(lambda: os.remove(state_file))
            fp.write(textwrap.dedent('''\
                some_dir:
                  file.directory:
                    - name: {directory}
                    - clean: true
                    - require:
                      # This requirement refers to the name of the following
                      # state, not its ID.
                      - file: {good_file}

                some_file:
                  file.managed:
                    - name: {good_file}
                '''.format(directory=directory, good_file=good_file)))

        ret = self.run_function('state.sls', [state_name])
        self.assertTrue(os.path.exists(good_file))
        self.assertFalse(os.path.exists(wrong_file))

    def test_directory_broken_symlink(self):
        '''
        Ensure that file.directory works even if a directory
        contains broken symbolic link
        '''
        try:
            tmp_dir = os.path.join(TMP, 'foo')
            null_file = '{0}/null'.format(tmp_dir)
            broken_link = '{0}/broken'.format(tmp_dir)

            if IS_WINDOWS:
                self.run_function('file.mkdir', [tmp_dir, 'Administrators'])
            else:
                os.mkdir(tmp_dir, 0o700)

            self.run_function('file.symlink', [null_file, broken_link])

            if IS_WINDOWS:
                ret = self.run_state(
                    'file.directory', name=tmp_dir, recurse={'mode'},
                    follow_symlinks=True, win_owner='Administrators')
            else:
                ret = self.run_state(
                    'file.directory', name=tmp_dir, recurse={'mode'},
                    file_mode=644, dir_mode=755)

            self.assertSaltTrueReturn(ret)
        finally:
            if os.path.isdir(tmp_dir):
                self.run_function('file.remove', [tmp_dir])

    @with_tempdir(create=False)
    def test_recurse(self, name):
        '''
        file.recurse
        '''
        ret = self.run_state('file.recurse', name=name, source='salt://grail')
        self.assertSaltTrueReturn(ret)
        self.assertTrue(os.path.isfile(os.path.join(name, '36', 'scene')))

    @with_tempdir(create=False)
    @with_tempdir(create=False)
    def test_recurse_specific_env(self, dir1, dir2):
        '''
        file.recurse passing __env__
        '''
        ret = self.run_state('file.recurse',
                             name=dir1,
                             source='salt://holy',
                             __env__='prod')
        self.assertSaltTrueReturn(ret)
        self.assertTrue(os.path.isfile(os.path.join(dir1, '32', 'scene')))

        ret = self.run_state('file.recurse',
                             name=dir2,
                             source='salt://holy',
                             saltenv='prod')
        self.assertSaltTrueReturn(ret)
        self.assertTrue(os.path.isfile(os.path.join(dir2, '32', 'scene')))

    @with_tempdir(create=False)
    @with_tempdir(create=False)
    def test_recurse_specific_env_in_url(self, dir1, dir2):
        '''
        file.recurse passing __env__
        '''
        ret = self.run_state('file.recurse',
                             name=dir1,
                             source='salt://holy?saltenv=prod')
        self.assertSaltTrueReturn(ret)
        self.assertTrue(os.path.isfile(os.path.join(dir1, '32', 'scene')))

        ret = self.run_state('file.recurse',
                             name=dir2,
                             source='salt://holy?saltenv=prod')
        self.assertSaltTrueReturn(ret)
        self.assertTrue(os.path.isfile(os.path.join(dir2, '32', 'scene')))

    @with_tempdir(create=False)
    def test_test_recurse(self, name):
        '''
        file.recurse test interface
        '''
        ret = self.run_state(
            'file.recurse', test=True, name=name, source='salt://grail',
        )
        self.assertSaltNoneReturn(ret)
        self.assertFalse(os.path.isfile(os.path.join(name, '36', 'scene')))
        self.assertFalse(os.path.exists(name))

    @with_tempdir(create=False)
    @with_tempdir(create=False)
    def test_test_recurse_specific_env(self, dir1, dir2):
        '''
        file.recurse test interface
        '''
        ret = self.run_state('file.recurse',
                             test=True,
                             name=dir1,
                             source='salt://holy',
                             __env__='prod'
        )
        self.assertSaltNoneReturn(ret)
        self.assertFalse(os.path.isfile(os.path.join(dir1, '32', 'scene')))
        self.assertFalse(os.path.exists(dir1))

        ret = self.run_state('file.recurse',
                             test=True,
                             name=dir2,
                             source='salt://holy',
                             saltenv='prod'
        )
        self.assertSaltNoneReturn(ret)
        self.assertFalse(os.path.isfile(os.path.join(dir2, '32', 'scene')))
        self.assertFalse(os.path.exists(dir2))

    @with_tempdir(create=False)
    def test_recurse_template(self, name):
        '''
        file.recurse with jinja template enabled
        '''
        _ts = 'TEMPLATE TEST STRING'
        ret = self.run_state(
            'file.recurse', name=name, source='salt://grail',
            template='jinja', defaults={'spam': _ts})
        self.assertSaltTrueReturn(ret)
        with salt.utils.files.fopen(os.path.join(name, 'scene33'), 'r') as fp_:
            contents = fp_.read()
        self.assertIn(_ts, contents)

    @with_tempdir()
    def test_recurse_clean(self, name):
        '''
        file.recurse with clean=True
        '''
        strayfile = os.path.join(name, 'strayfile')
        with salt.utils.files.fopen(strayfile, 'w'):
            pass

        # Corner cases: replacing file with a directory and vice versa
        with salt.utils.files.fopen(os.path.join(name, '36'), 'w'):
            pass
        os.makedirs(os.path.join(name, 'scene33'))
        ret = self.run_state(
            'file.recurse', name=name, source='salt://grail', clean=True)
        self.assertSaltTrueReturn(ret)
        self.assertFalse(os.path.exists(strayfile))
        self.assertTrue(os.path.isfile(os.path.join(name, '36', 'scene')))
        self.assertTrue(os.path.isfile(os.path.join(name, 'scene33')))

    @with_tempdir()
    def test_recurse_clean_specific_env(self, name):
        '''
        file.recurse with clean=True and __env__=prod
        '''
        strayfile = os.path.join(name, 'strayfile')
        with salt.utils.files.fopen(strayfile, 'w'):
            pass

        # Corner cases: replacing file with a directory and vice versa
        with salt.utils.files.fopen(os.path.join(name, '32'), 'w'):
            pass
        os.makedirs(os.path.join(name, 'scene34'))
        ret = self.run_state('file.recurse',
                             name=name,
                             source='salt://holy',
                             clean=True,
                             __env__='prod')
        self.assertSaltTrueReturn(ret)
        self.assertFalse(os.path.exists(strayfile))
        self.assertTrue(os.path.isfile(os.path.join(name, '32', 'scene')))
        self.assertTrue(os.path.isfile(os.path.join(name, 'scene34')))

    @skipIf(IS_WINDOWS, 'Skip on windows')
    @with_tempdir()
    def test_recurse_issue_34945(self, base_dir):
        '''
        This tests the case where the source dir for the file.recurse state
        does not contain any files (only subdirectories), and the dir_mode is
        being managed. For a long time, this corner case resulted in the top
        level of the destination directory being created with the wrong initial
        permissions, a problem that would be corrected later on in the
        file.recurse state via running state.directory. However, the
        file.directory state only gets called when there are files to be
        managed in that directory, and when the source directory contains only
        subdirectories, the incorrectly-set initial perms would not be
        repaired.

        This was fixed in https://github.com/saltstack/salt/pull/35309

        Skipped on windows because dir_mode is not supported.
        '''
        dir_mode = '2775'
        issue_dir = 'issue-34945'
        name = os.path.join(base_dir, issue_dir)

        ret = self.run_state('file.recurse',
                             name=name,
                             source='salt://' + issue_dir,
                             dir_mode=dir_mode)
        self.assertSaltTrueReturn(ret)
        actual_dir_mode = oct(stat.S_IMODE(os.stat(name).st_mode))[-4:]
        self.assertEqual(dir_mode, actual_dir_mode)

    @with_tempdir(create=False)
    def test_recurse_issue_40578(self, name):
        '''
        This ensures that the state doesn't raise an exception when it
        encounters a file with a unicode filename in the process of invoking
        file.source_list.
        '''
        ret = self.run_state('file.recurse',
                             name=name,
                             source='salt://соль')
        self.assertSaltTrueReturn(ret)
        if six.PY2 and IS_WINDOWS:
            # Providing unicode to os.listdir so that we avoid having listdir
            # try to decode the filenames using the systemencoding on windows
            # python 2.
            files = os.listdir(name.decode('utf-8'))
        else:
            files = salt.utils.data.decode(os.listdir(name), normalize=True)
        self.assertEqual(
            sorted(files),
            sorted(['foo.txt', 'спам.txt', 'яйца.txt']),
        )

    @with_tempfile()
    def test_replace(self, name):
        '''
        file.replace
        '''
        with salt.utils.files.fopen(name, 'w+') as fp_:
            fp_.write('change_me')

        ret = self.run_state('file.replace',
                name=name, pattern='change', repl='salt', backup=False)

        with salt.utils.files.fopen(name, 'r') as fp_:
            self.assertIn('salt', fp_.read())

        self.assertSaltTrueReturn(ret)

    @with_tempdir()
    def test_replace_issue_18612(self, base_dir):
        '''
        Test the (mis-)behaviour of file.replace as described in #18612:

        Using 'prepend_if_not_found' or 'append_if_not_found' resulted in
        an infinitely growing file as 'file.replace' didn't check beforehand
        whether the changes had already been done to the file

        # Case description:

        The tested file contains one commented line
        The commented line should be uncommented in the end, nothing else should change
        '''
        test_name = 'test_replace_issue_18612'
        path_test = os.path.join(base_dir, test_name)

        with salt.utils.files.fopen(path_test, 'w+') as fp_test_:
            fp_test_.write('# en_US.UTF-8')

        ret = []
        for x in range(0, 3):
            ret.append(self.run_state('file.replace',
                name=path_test, pattern='^# en_US.UTF-8$', repl='en_US.UTF-8', append_if_not_found=True))

        # ensure, the number of lines didn't change, even after invoking 'file.replace' 3 times
        with salt.utils.files.fopen(path_test, 'r') as fp_test_:
            self.assertTrue((sum(1 for _ in fp_test_) == 1))

        # ensure, the replacement succeeded
        with salt.utils.files.fopen(path_test, 'r') as fp_test_:
            self.assertTrue(fp_test_.read().startswith('en_US.UTF-8'))

        # ensure, all runs of 'file.replace' reported success
        for item in ret:
            self.assertSaltTrueReturn(item)

    @with_tempdir()
    def test_replace_issue_18612_prepend(self, base_dir):
        '''
        Test the (mis-)behaviour of file.replace as described in #18612:

        Using 'prepend_if_not_found' or 'append_if_not_found' resulted in
        an infinitely growing file as 'file.replace' didn't check beforehand
        whether the changes had already been done to the file

        # Case description:

        The tested multifile contains multiple lines not matching the pattern or replacement in any way
        The replacement pattern should be prepended to the file
        '''
        test_name = 'test_replace_issue_18612_prepend'
        path_in = os.path.join(
            FILES, 'file.replace', '{0}.in'.format(test_name)
        )
        path_out = os.path.join(
            FILES, 'file.replace', '{0}.out'.format(test_name)
        )
        path_test = os.path.join(base_dir, test_name)

        # create test file based on initial template
        shutil.copyfile(path_in, path_test)

        ret = []
        for x in range(0, 3):
            ret.append(self.run_state('file.replace',
                name=path_test, pattern='^# en_US.UTF-8$', repl='en_US.UTF-8', prepend_if_not_found=True))

        # ensure, the resulting file contains the expected lines
        self.assertTrue(filecmp.cmp(path_test, path_out))

        # ensure the initial file was properly backed up
        self.assertTrue(filecmp.cmp(path_test + '.bak', path_in))

        # ensure, all runs of 'file.replace' reported success
        for item in ret:
            self.assertSaltTrueReturn(item)

    @with_tempdir()
    def test_replace_issue_18612_append(self, base_dir):
        '''
        Test the (mis-)behaviour of file.replace as described in #18612:

        Using 'prepend_if_not_found' or 'append_if_not_found' resulted in
        an infinitely growing file as 'file.replace' didn't check beforehand
        whether the changes had already been done to the file

        # Case description:

        The tested multifile contains multiple lines not matching the pattern or replacement in any way
        The replacement pattern should be appended to the file
        '''
        test_name = 'test_replace_issue_18612_append'
        path_in = os.path.join(
            FILES, 'file.replace', '{0}.in'.format(test_name)
        )
        path_out = os.path.join(
            FILES, 'file.replace', '{0}.out'.format(test_name)
        )
        path_test = os.path.join(base_dir, test_name)

        # create test file based on initial template
        shutil.copyfile(path_in, path_test)

        ret = []
        for x in range(0, 3):
            ret.append(self.run_state('file.replace',
                name=path_test, pattern='^# en_US.UTF-8$', repl='en_US.UTF-8', append_if_not_found=True))

        # ensure, the resulting file contains the expected lines
        self.assertTrue(filecmp.cmp(path_test, path_out))

        # ensure the initial file was properly backed up
        self.assertTrue(filecmp.cmp(path_test + '.bak', path_in))

        # ensure, all runs of 'file.replace' reported success
        for item in ret:
            self.assertSaltTrueReturn(item)

    @with_tempdir()
    def test_replace_issue_18612_append_not_found_content(self, base_dir):
        '''
        Test the (mis-)behaviour of file.replace as described in #18612:

        Using 'prepend_if_not_found' or 'append_if_not_found' resulted in
        an infinitely growing file as 'file.replace' didn't check beforehand
        whether the changes had already been done to the file

        # Case description:

        The tested multifile contains multiple lines not matching the pattern or replacement in any way
        The 'not_found_content' value should be appended to the file
        '''
        test_name = 'test_replace_issue_18612_append_not_found_content'
        path_in = os.path.join(
            FILES, 'file.replace', '{0}.in'.format(test_name)
        )
        path_out = os.path.join(
            FILES, 'file.replace', '{0}.out'.format(test_name)
        )
        path_test = os.path.join(base_dir, test_name)

        # create test file based on initial template
        shutil.copyfile(path_in, path_test)

        ret = []
        for x in range(0, 3):
            ret.append(
                self.run_state('file.replace',
                    name=path_test,
                    pattern='^# en_US.UTF-8$',
                    repl='en_US.UTF-8',
                    append_if_not_found=True,
                    not_found_content='THIS LINE WASN\'T FOUND! SO WE\'RE APPENDING IT HERE!'
            ))

        # ensure, the resulting file contains the expected lines
        self.assertTrue(filecmp.cmp(path_test, path_out))

        # ensure the initial file was properly backed up
        self.assertTrue(filecmp.cmp(path_test + '.bak', path_in))

        # ensure, all runs of 'file.replace' reported success
        for item in ret:
            self.assertSaltTrueReturn(item)

    @with_tempdir()
    def test_replace_issue_18612_change_mid_line_with_comment(self, base_dir):
        '''
        Test the (mis-)behaviour of file.replace as described in #18612:

        Using 'prepend_if_not_found' or 'append_if_not_found' resulted in
        an infinitely growing file as 'file.replace' didn't check beforehand
        whether the changes had already been done to the file

        # Case description:

        The tested file contains 5 key=value pairs
        The commented key=value pair #foo=bar should be changed to foo=salt
        The comment char (#) in front of foo=bar should be removed
        '''
        test_name = 'test_replace_issue_18612_change_mid_line_with_comment'
        path_in = os.path.join(
            FILES, 'file.replace', '{0}.in'.format(test_name)
        )
        path_out = os.path.join(
            FILES, 'file.replace', '{0}.out'.format(test_name)
        )
        path_test = os.path.join(base_dir, test_name)

        # create test file based on initial template
        shutil.copyfile(path_in, path_test)

        ret = []
        for x in range(0, 3):
            ret.append(self.run_state('file.replace',
                name=path_test, pattern='^#foo=bar($|(?=\r\n))', repl='foo=salt', append_if_not_found=True))

        # ensure, the resulting file contains the expected lines
        self.assertTrue(filecmp.cmp(path_test, path_out))

        # ensure the initial file was properly backed up
        self.assertTrue(filecmp.cmp(path_test + '.bak', path_in))

        # ensure, all 'file.replace' runs reported success
        for item in ret:
            self.assertSaltTrueReturn(item)

    @with_tempdir()
    def test_replace_issue_18841_no_changes(self, base_dir):
        '''
        Test the (mis-)behaviour of file.replace as described in #18841:

        Using file.replace in a way which shouldn't modify the file at all
        results in changed mtime of the original file and a backup file being created.

        # Case description

        The tested file contains multiple lines
        The tested file contains a line already matching the replacement (no change needed)
        The tested file's content shouldn't change at all
        The tested file's mtime shouldn't change at all
        No backup file should be created
        '''
        test_name = 'test_replace_issue_18841_no_changes'
        path_in = os.path.join(
            FILES, 'file.replace', '{0}.in'.format(test_name)
        )
        path_test = os.path.join(base_dir, test_name)

        # create test file based on initial template
        shutil.copyfile(path_in, path_test)

        # get (m|a)time of file
        fstats_orig = os.stat(path_test)

        # define how far we predate the file
        age = 5*24*60*60

        # set (m|a)time of file 5 days into the past
        os.utime(path_test, (fstats_orig.st_mtime-age, fstats_orig.st_atime-age))

        ret = self.run_state('file.replace',
            name=path_test,
            pattern='^hello world$',
            repl='goodbye world',
            show_changes=True,
            flags=['IGNORECASE'],
            backup=False
        )

        # get (m|a)time of file
        fstats_post = os.stat(path_test)

        # ensure, the file content didn't change
        self.assertTrue(filecmp.cmp(path_in, path_test))

        # ensure no backup file was created
        self.assertFalse(os.path.exists(path_test + '.bak'))

        # ensure the file's mtime didn't change
        self.assertTrue(fstats_post.st_mtime, fstats_orig.st_mtime-age)

        # ensure, all 'file.replace' runs reported success
        self.assertSaltTrueReturn(ret)

    def test_serialize(self):
        '''
        Test to ensure that file.serialize returns a data structure that's
        both serialized and formatted properly
        '''
        path_test = os.path.join(TMP, 'test_serialize')
        ret = self.run_state('file.serialize',
                name=path_test,
                dataset={'name': 'naive',
                    'description': 'A basic test',
                    'a_list': ['first_element', 'second_element'],
                    'finally': 'the last item'},
                formatter='json')

        with salt.utils.files.fopen(path_test, 'r') as fp_:
            serialized_file = fp_.read()

        expected_file = os.linesep.join([
            '{',
            '  "a_list": [',
            '    "first_element",',
            '    "second_element"',
            '  ],',
            '  "description": "A basic test",',
            '  "finally": "the last item",',
            '  "name": "naive"',
            '}',
            '',
        ])
        self.assertEqual(serialized_file, expected_file)

    @with_tempfile(create=False)
    def test_serializer_deserializer_opts(self, name):
        '''
        Test the serializer_opts and deserializer_opts options
        '''
        data1 = {'foo': {'bar': 'baz'}}
        data2 = {'foo': {'abc': 123}}
        merged = {'foo': {'bar': 'baz', 'abc': 123}}

        ret = self.run_state(
            'file.serialize',
            name=name,
            dataset=data1,
            formatter='json',
            deserializer_opts=[{'encoding': 'latin-1'}])
        ret = ret[next(iter(ret))]
        assert ret['result'], ret
        # We should have warned about deserializer_opts being used when
        # merge_if_exists was not set to True.
        assert 'warnings' in ret

        # Run with merge_if_exists, as well as serializer and deserializer opts
        ret = self.run_state(
            'file.serialize',
            name=name,
            dataset=data2,
            formatter='json',
            merge_if_exists=True,
            serializer_opts=[{'indent': 8}],
            deserializer_opts=[{'encoding': 'latin-1'}])
        ret = ret[next(iter(ret))]
        assert ret['result'], ret

        with salt.utils.files.fopen(name) as fp_:
            serialized_data = salt.utils.json.load(fp_)

        # If this test fails, this debug logging will help tell us how the
        # serialized data differs from what was serialized.
        log.debug('serialized_data = %r', serialized_data)
        log.debug('merged = %r', merged)
        assert serialized_data == merged

    @with_tempdir()
    def test_replace_issue_18841_omit_backup(self, base_dir):
        '''
        Test the (mis-)behaviour of file.replace as described in #18841:

        Using file.replace in a way which shouldn't modify the file at all
        results in changed mtime of the original file and a backup file being created.

        # Case description

        The tested file contains multiple lines
        The tested file contains a line already matching the replacement (no change needed)
        The tested file's content shouldn't change at all
        The tested file's mtime shouldn't change at all
        No backup file should be created, although backup=False isn't explicitly defined
        '''
        test_name = 'test_replace_issue_18841_omit_backup'
        path_in = os.path.join(
            FILES, 'file.replace', '{0}.in'.format(test_name)
        )
        path_test = os.path.join(base_dir, test_name)

        # create test file based on initial template
        shutil.copyfile(path_in, path_test)

        # get (m|a)time of file
        fstats_orig = os.stat(path_test)

        # define how far we predate the file
        age = 5*24*60*60

        # set (m|a)time of file 5 days into the past
        os.utime(path_test, (fstats_orig.st_mtime-age, fstats_orig.st_atime-age))

        ret = self.run_state('file.replace',
            name=path_test,
            pattern='^hello world$',
            repl='goodbye world',
            show_changes=True,
            flags=['IGNORECASE']
        )

        # get (m|a)time of file
        fstats_post = os.stat(path_test)

        # ensure, the file content didn't change
        self.assertTrue(filecmp.cmp(path_in, path_test))

        # ensure no backup file was created
        self.assertFalse(os.path.exists(path_test + '.bak'))

        # ensure the file's mtime didn't change
        self.assertTrue(fstats_post.st_mtime, fstats_orig.st_mtime-age)

        # ensure, all 'file.replace' runs reported success
        self.assertSaltTrueReturn(ret)

    @with_tempfile()
    def test_comment(self, name):
        '''
        file.comment
        '''
        # write a line to file
        with salt.utils.files.fopen(name, 'w+') as fp_:
            fp_.write('comment_me')

        # Look for changes with test=True: return should be "None" at the first run
        ret = self.run_state('file.comment', test=True, name=name, regex='^comment')
        self.assertSaltNoneReturn(ret)

        # comment once
        ret = self.run_state('file.comment', name=name, regex='^comment')
        # result is positive
        self.assertSaltTrueReturn(ret)
        # line is commented
        with salt.utils.files.fopen(name, 'r') as fp_:
            self.assertTrue(fp_.read().startswith('#comment'))

        # comment twice
        ret = self.run_state('file.comment', name=name, regex='^comment')

        # result is still positive
        self.assertSaltTrueReturn(ret)
        # line is still commented
        with salt.utils.files.fopen(name, 'r') as fp_:
            self.assertTrue(fp_.read().startswith('#comment'))

        # Test previously commented file returns "True" now and not "None" with test=True
        ret = self.run_state('file.comment', test=True, name=name, regex='^comment')
        self.assertSaltTrueReturn(ret)

    @with_tempfile()
    def test_test_comment(self, name):
        '''
        file.comment test interface
        '''
        with salt.utils.files.fopen(name, 'w+') as fp_:
            fp_.write('comment_me')
        ret = self.run_state(
            'file.comment', test=True, name=name, regex='.*comment.*',
        )
        with salt.utils.files.fopen(name, 'r') as fp_:
            self.assertNotIn('#comment', fp_.read())
        self.assertSaltNoneReturn(ret)

    @with_tempfile()
    def test_uncomment(self, name):
        '''
        file.uncomment
        '''
        with salt.utils.files.fopen(name, 'w+') as fp_:
            fp_.write('#comment_me')
        ret = self.run_state('file.uncomment', name=name, regex='^comment')
        with salt.utils.files.fopen(name, 'r') as fp_:
            self.assertNotIn('#comment', fp_.read())
        self.assertSaltTrueReturn(ret)

    @with_tempfile()
    def test_test_uncomment(self, name):
        '''
        file.comment test interface
        '''
        with salt.utils.files.fopen(name, 'w+') as fp_:
            fp_.write('#comment_me')
        ret = self.run_state(
            'file.uncomment', test=True, name=name, regex='^comment.*'
        )
        with salt.utils.files.fopen(name, 'r') as fp_:
            self.assertIn('#comment', fp_.read())
        self.assertSaltNoneReturn(ret)

    @with_tempfile()
    def test_append(self, name):
        '''
        file.append
        '''
        with salt.utils.files.fopen(name, 'w+') as fp_:
            fp_.write('#salty!')
        ret = self.run_state('file.append', name=name, text='cheese')
        with salt.utils.files.fopen(name, 'r') as fp_:
            self.assertIn('cheese', fp_.read())
        self.assertSaltTrueReturn(ret)

    @with_tempfile()
    def test_test_append(self, name):
        '''
        file.append test interface
        '''
        with salt.utils.files.fopen(name, 'w+') as fp_:
            fp_.write('#salty!')
        ret = self.run_state(
            'file.append', test=True, name=name, text='cheese'
        )
        with salt.utils.files.fopen(name, 'r') as fp_:
            self.assertNotIn('cheese', fp_.read())
        self.assertSaltNoneReturn(ret)

    @with_tempdir()
    def test_append_issue_1864_makedirs(self, base_dir):
        '''
        file.append but create directories if needed as an option, and create
        the file if it doesn't exist
        '''
        fname = 'append_issue_1864_makedirs'
        name = os.path.join(base_dir, fname)

        # Non existing file get's touched
        ret = self.run_state(
            'file.append', name=name, text='cheese', makedirs=True
        )
        self.assertSaltTrueReturn(ret)

        # Nested directory and file get's touched
        name = os.path.join(base_dir, 'issue_1864', fname)
        ret = self.run_state(
            'file.append', name=name, text='cheese', makedirs=True
        )
        self.assertSaltTrueReturn(ret)

        # Parent directory exists but file does not and makedirs is False
        name = os.path.join(base_dir, 'issue_1864', fname + '2')
        ret = self.run_state(
            'file.append', name=name, text='cheese'
        )
        self.assertSaltTrueReturn(ret)
        self.assertTrue(os.path.isfile(name))

    @with_tempdir()
    def test_prepend_issue_27401_makedirs(self, base_dir):
        '''
        file.prepend but create directories if needed as an option, and create
        the file if it doesn't exist
        '''
        fname = 'prepend_issue_27401'
        name = os.path.join(base_dir, fname)

        # Non existing file get's touched
        ret = self.run_state(
            'file.prepend', name=name, text='cheese', makedirs=True
        )
        self.assertSaltTrueReturn(ret)

        # Nested directory and file get's touched
        name = os.path.join(base_dir, 'issue_27401', fname)
        ret = self.run_state(
            'file.prepend', name=name, text='cheese', makedirs=True
        )
        self.assertSaltTrueReturn(ret)

        # Parent directory exists but file does not and makedirs is False
        name = os.path.join(base_dir, 'issue_27401', fname + '2')
        ret = self.run_state(
            'file.prepend', name=name, text='cheese'
        )
        self.assertSaltTrueReturn(ret)
        self.assertTrue(os.path.isfile(name))

    @with_tempfile()
    def test_touch(self, name):
        '''
        file.touch
        '''
        ret = self.run_state('file.touch', name=name)
        self.assertTrue(os.path.isfile(name))
        self.assertSaltTrueReturn(ret)

    @with_tempfile(create=False)
    def test_test_touch(self, name):
        '''
        file.touch test interface
        '''
        ret = self.run_state('file.touch', test=True, name=name)
        self.assertFalse(os.path.isfile(name))
        self.assertSaltNoneReturn(ret)

    @with_tempdir()
    def test_touch_directory(self, base_dir):
        '''
        file.touch a directory
        '''
        name = os.path.join(base_dir, 'touch_test_dir')
        os.mkdir(name)

        ret = self.run_state('file.touch', name=name)
        self.assertSaltTrueReturn(ret)
        self.assertTrue(os.path.isdir(name))

    @with_tempdir()
    def test_issue_2227_file_append(self, base_dir):
        '''
        Text to append includes a percent symbol
        '''
        # let's make use of existing state to create a file with contents to
        # test against
        tmp_file_append = os.path.join(base_dir, 'test.append')

        self.run_state('file.touch', name=tmp_file_append)
        self.run_state(
            'file.append',
            name=tmp_file_append,
            source='salt://testappend/firstif')
        self.run_state(
            'file.append',
            name=tmp_file_append,
            source='salt://testappend/secondif')

        # Now our real test
        try:
            ret = self.run_state(
                'file.append',
                name=tmp_file_append,
                text="HISTTIMEFORMAT='%F %T '")
            self.assertSaltTrueReturn(ret)
            with salt.utils.files.fopen(tmp_file_append, 'r') as fp_:
                contents_pre = fp_.read()

            # It should not append text again
            ret = self.run_state(
                'file.append',
                name=tmp_file_append,
                text="HISTTIMEFORMAT='%F %T '")
            self.assertSaltTrueReturn(ret)

            with salt.utils.files.fopen(tmp_file_append, 'r') as fp_:
                contents_post = fp_.read()

            self.assertEqual(contents_pre, contents_post)
        except AssertionError:
            if os.path.exists(tmp_file_append):
                shutil.copy(tmp_file_append, tmp_file_append + '.bak')
            raise

    @with_tempdir()
    def test_issue_2401_file_comment(self, base_dir):
        # Get a path to the temporary file
        tmp_file = os.path.join(base_dir, 'issue-2041-comment.txt')
        # Write some data to it
        with salt.utils.files.fopen(tmp_file, 'w') as fp_:
            fp_.write('hello\nworld\n')
        # create the sls template
        template_lines = [
            '{0}:'.format(tmp_file),
            '  file.comment:',
            '    - regex: ^world'
        ]
        template = '\n'.join(template_lines)
        try:
            ret = self.run_function(
                'state.template_str', [template], timeout=120
            )
            self.assertSaltTrueReturn(ret)
            self.assertNotInSaltComment('Pattern already commented', ret)
            self.assertInSaltComment('Commented lines successfully', ret)

            # This next time, it is already commented.
            ret = self.run_function(
                'state.template_str', [template], timeout=120
            )

            self.assertSaltTrueReturn(ret)
            self.assertInSaltComment('Pattern already commented', ret)
        except AssertionError:
            shutil.copy(tmp_file, tmp_file + '.bak')
            raise

    @with_tempdir()
    def test_issue_2379_file_append(self, base_dir):
        # Get a path to the temporary file
        tmp_file = os.path.join(base_dir, 'issue-2379-file-append.txt')
        # Write some data to it
        with salt.utils.files.fopen(tmp_file, 'w') as fp_:
            fp_.write(
                'hello\nworld\n'           # Some junk
                '#PermitRootLogin yes\n'   # Commented text
                '# PermitRootLogin yes\n'  # Commented text with space
            )
        # create the sls template
        template_lines = [
            '{0}:'.format(tmp_file),
            '  file.append:',
            '    - text: PermitRootLogin yes'
        ]
        template = '\n'.join(template_lines)
        try:
            ret = self.run_function('state.template_str', [template])

            self.assertSaltTrueReturn(ret)
            self.assertInSaltComment('Appended 1 lines', ret)
        except AssertionError:
            shutil.copy(tmp_file, tmp_file + '.bak')
            raise

    @skipIf(IS_WINDOWS, 'Mode not available in Windows')
    @with_tempdir(create=False)
    @with_tempdir(create=False)
    def test_issue_2726_mode_kwarg(self, dir1, dir2):
        # Let's test for the wrong usage approach
        bad_mode_kwarg_testfile = os.path.join(
            dir1, 'bad_mode_kwarg', 'testfile'
        )
        bad_template = [
            '{0}:'.format(bad_mode_kwarg_testfile),
            '  file.recurse:',
            '    - source: salt://testfile',
            '    - mode: 644'
        ]
        ret = self.run_function(
            'state.template_str', [os.linesep.join(bad_template)]
        )
        self.assertSaltFalseReturn(ret)
        self.assertInSaltComment(
            '\'mode\' is not allowed in \'file.recurse\'. Please use '
            '\'file_mode\' and \'dir_mode\'.',
            ret
        )
        self.assertNotInSaltComment(
            'TypeError: managed() got multiple values for keyword '
            'argument \'mode\'',
            ret
        )

        # Now, the correct usage approach
        good_mode_kwargs_testfile = os.path.join(
            dir2, 'good_mode_kwargs', 'testappend'
        )
        good_template = [
            '{0}:'.format(good_mode_kwargs_testfile),
            '  file.recurse:',
            '    - source: salt://testappend',
            '    - dir_mode: 744',
            '    - file_mode: 644',
        ]
        ret = self.run_function(
            'state.template_str', [os.linesep.join(good_template)]
        )
        self.assertSaltTrueReturn(ret)

    @with_tempdir()
    def test_issue_8343_accumulated_require_in(self, base_dir):
        template_path = os.path.join(TMP_STATE_TREE, 'issue-8343.sls')
        testcase_filedest = os.path.join(base_dir, 'issue-8343.txt')
        if os.path.exists(template_path):
            os.remove(template_path)
        if os.path.exists(testcase_filedest):
            os.remove(testcase_filedest)
        sls_template = [
            '{0}:',
            '  file.managed:',
            '    - contents: |',
            '                #',
            '',
            'prepend-foo-accumulator-from-pillar:',
            '  file.accumulated:',
            '    - require_in:',
            '      - file: prepend-foo-management',
            '    - filename: {0}',
            '    - text: |',
            '            foo',
            '',
            'append-foo-accumulator-from-pillar:',
            '  file.accumulated:',
            '    - require_in:',
            '      - file: append-foo-management',
            '    - filename: {0}',
            '    - text: |',
            '            bar',
            '',
            'prepend-foo-management:',
            '  file.blockreplace:',
            '    - name: {0}',
            '    - marker_start: "#-- start salt managed zonestart -- PLEASE, DO NOT EDIT"',
            '    - marker_end: "#-- end salt managed zonestart --"',
            "    - content: ''",
            '    - prepend_if_not_found: True',
            "    - backup: '.bak'",
            '    - show_changes: True',
            '',
            'append-foo-management:',
            '  file.blockreplace:',
            '    - name: {0}',
            '    - marker_start: "#-- start salt managed zoneend -- PLEASE, DO NOT EDIT"',
            '    - marker_end: "#-- end salt managed zoneend --"',
            "    - content: ''",
            '    - append_if_not_found: True',
            "    - backup: '.bak2'",
            '    - show_changes: True',
            '']
        with salt.utils.files.fopen(template_path, 'w') as fp_:
            fp_.write(
                os.linesep.join(sls_template).format(testcase_filedest))

        ret = self.run_function('state.sls', mods='issue-8343')
        for name, step in six.iteritems(ret):
            self.assertSaltTrueReturn({name: step})
        with salt.utils.files.fopen(testcase_filedest) as fp_:
            contents = fp_.read().split(os.linesep)

        expected = [
            '#-- start salt managed zonestart -- PLEASE, DO NOT EDIT',
            'foo',
            '#-- end salt managed zonestart --',
            '#',
            '#-- start salt managed zoneend -- PLEASE, DO NOT EDIT',
            'bar',
            '#-- end salt managed zoneend --',
            '']

        self.assertEqual([salt.utils.stringutils.to_str(line) for line in expected], contents)

    @with_tempdir()
    def test_issue_11003_immutable_lazy_proxy_sum(self, base_dir):
        # causes the Import-Module ServerManager error on Windows
        template_path = os.path.join(TMP_STATE_TREE, 'issue-11003.sls')
        testcase_filedest = os.path.join(base_dir, 'issue-11003.txt')
        sls_template = [
            'a{0}:',
            '  file.absent:',
            '    - name: {0}',
            '',
            '{0}:',
            '  file.managed:',
            '    - contents: |',
            '                #',
            '',
            'test-acc1:',
            '  file.accumulated:',
            '    - require_in:',
            '      - file: final',
            '    - filename: {0}',
            '    - text: |',
            '            bar',
            '',
            'test-acc2:',
            '  file.accumulated:',
            '    - watch_in:',
            '      - file: final',
            '    - filename: {0}',
            '    - text: |',
            '            baz',
            '',
            'final:',
            '  file.blockreplace:',
            '    - name: {0}',
            '    - marker_start: "#-- start managed zone PLEASE, DO NOT EDIT"',
            '    - marker_end: "#-- end managed zone"',
            '    - content: \'\'',
            '    - append_if_not_found: True',
            '    - show_changes: True'
        ]

        with salt.utils.files.fopen(template_path, 'w') as fp_:
            fp_.write(os.linesep.join(sls_template).format(testcase_filedest))

        ret = self.run_function('state.sls', mods='issue-11003')
        for name, step in six.iteritems(ret):
            self.assertSaltTrueReturn({name: step})
        with salt.utils.files.fopen(testcase_filedest) as fp_:
            contents = fp_.read().split(os.linesep)

        begin = contents.index(
            '#-- start managed zone PLEASE, DO NOT EDIT') + 1
        end = contents.index('#-- end managed zone')
        block_contents = contents[begin:end]
        for item in ('', 'bar', 'baz'):
            block_contents.remove(item)
        self.assertEqual(block_contents, [])

    @with_tempdir()
    def test_issue_8947_utf8_sls(self, base_dir):
        '''
        Test some file operation with utf-8 characters on the sls

        This is more generic than just a file test. Feel free to move
        '''
        self.maxDiff = None
        korean_1 = '한국어 시험'
        korean_2 = '첫 번째 행'
        korean_3 = '마지막 행'
        test_file = os.path.join(base_dir, '{0}.txt'.format(korean_1))
        test_file_encoded = test_file
        template_path = os.path.join(TMP_STATE_TREE, 'issue-8947.sls')
        # create the sls template
        template = textwrap.dedent('''\
            some-utf8-file-create:
              file.managed:
                - name: {test_file}
                - contents: {korean_1}
                - makedirs: True
                - replace: True
                - show_diff: True
            some-utf8-file-create2:
              file.managed:
                - name: {test_file}
                - contents: |
                   {korean_2}
                   {korean_1}
                   {korean_3}
                - replace: True
                - show_diff: True
            '''.format(**locals()))

        if not salt.utils.platform.is_windows():
            template += textwrap.dedent('''\
            some-utf8-file-content-test:
              cmd.run:
                - name: 'cat "{test_file}"'
                - require:
                  - file: some-utf8-file-create2
            '''.format(**locals()))

        # Save template file
        with salt.utils.files.fopen(template_path, 'wb') as fp_:
            fp_.write(salt.utils.stringutils.to_bytes(template))

        try:
            result = self.run_function('state.sls', mods='issue-8947')
            if not isinstance(result, dict):
                raise AssertionError(
                    ('Something went really wrong while testing this sls:'
                    ' {0}').format(repr(result))
                )
            # difflib produces different output on python 2.6 than on >=2.7
            if sys.version_info < (2, 7):
                diff = '---  \n+++  \n@@ -1,1 +1,3 @@\n'
            else:
                diff = '--- \n+++ \n@@ -1 +1,3 @@\n'
            diff += (
                '+첫 번째 행{0}'
                ' 한국어 시험{0}'
                '+마지막 행{0}'
            ).format(os.linesep)

            ret = {x.split('_|-')[1]: y for x, y in six.iteritems(result)}

            # Confirm initial creation of file
            self.assertEqual(
                ret['some-utf8-file-create']['comment'],
                'File {0} updated'.format(test_file_encoded)
            )
            self.assertEqual(
                ret['some-utf8-file-create']['changes'],
                {'diff': 'New file'}
            )

            # Confirm file was modified and that the diff was as expected
            self.assertEqual(
                ret['some-utf8-file-create2']['comment'],
                'File {0} updated'.format(test_file_encoded)
            )
            self.assertEqual(
                ret['some-utf8-file-create2']['changes'],
                {'diff': diff}
            )
            if salt.utils.platform.is_windows():
                import subprocess
                import win32api
                p = subprocess.Popen(salt.utils.to_str('type {}'.format(win32api.GetShortPathName(test_file))),
                    shell=True, stdout=subprocess.PIPE, stderr=subprocess.PIPE)
                p.poll()
                out = p.stdout.read()
                self.assertEqual(
                        out.decode('utf-8'),
                        os.linesep.join((korean_2, korean_1, korean_3)) + os.linesep
                )
            else:
                self.assertEqual(
                    ret['some-utf8-file-content-test']['comment'],
                    'Command "cat "{0}"" run'.format(
                        test_file_encoded
                    )
                )
                self.assertEqual(
                    ret['some-utf8-file-content-test']['changes']['stdout'],
                    '\n'.join((korean_2, korean_1, korean_3))
                )
        finally:
            try:
                os.remove(template_path)
            except OSError:
                pass

    @skip_if_not_root
    @skipIf(not HAS_PWD, "pwd not available. Skipping test")
    @skipIf(not HAS_GRP, "grp not available. Skipping test")
    @with_system_user_and_group('user12209', 'group12209',
                                on_existing='delete', delete=True)
    @with_tempdir()
    def test_issue_12209_follow_symlinks(self, tempdir, user, group):
        '''
        Ensure that symlinks are properly chowned when recursing (following
        symlinks)
        '''
        # Make the directories for this test
        onedir = os.path.join(tempdir, 'one')
        twodir = os.path.join(tempdir, 'two')
        os.mkdir(onedir)
        os.symlink(onedir, twodir)

        # Run the state
        ret = self.run_state(
            'file.directory', name=tempdir, follow_symlinks=True,
            user=user, group=group, recurse=['user', 'group']
        )
        self.assertSaltTrueReturn(ret)

        # Double-check, in case state mis-reported a True result. Since we are
        # following symlinks, we expect twodir to still be owned by root, but
        # onedir should be owned by the 'issue12209' user.
        onestats = os.stat(onedir)
        twostats = os.lstat(twodir)
        self.assertEqual(pwd.getpwuid(onestats.st_uid).pw_name, user)
        self.assertEqual(pwd.getpwuid(twostats.st_uid).pw_name, 'root')
        self.assertEqual(grp.getgrgid(onestats.st_gid).gr_name, group)
        if salt.utils.path.which('id'):
            root_group = self.run_function('user.primary_group', ['root'])
            self.assertEqual(grp.getgrgid(twostats.st_gid).gr_name, root_group)

    @skip_if_not_root
    @skipIf(not HAS_PWD, "pwd not available. Skipping test")
    @skipIf(not HAS_GRP, "grp not available. Skipping test")
    @with_system_user_and_group('user12209', 'group12209',
                                on_existing='delete', delete=True)
    @with_tempdir()
    def test_issue_12209_no_follow_symlinks(self, tempdir, user, group):
        '''
        Ensure that symlinks are properly chowned when recursing (not following
        symlinks)
        '''
        # Make the directories for this test
        onedir = os.path.join(tempdir, 'one')
        twodir = os.path.join(tempdir, 'two')
        os.mkdir(onedir)
        os.symlink(onedir, twodir)

        # Run the state
        ret = self.run_state(
            'file.directory', name=tempdir, follow_symlinks=False,
            user=user, group=group, recurse=['user', 'group']
        )
        self.assertSaltTrueReturn(ret)

        # Double-check, in case state mis-reported a True result. Since we
        # are not following symlinks, we expect twodir to now be owned by
        # the 'issue12209' user, just link onedir.
        onestats = os.stat(onedir)
        twostats = os.lstat(twodir)
        self.assertEqual(pwd.getpwuid(onestats.st_uid).pw_name, user)
        self.assertEqual(pwd.getpwuid(twostats.st_uid).pw_name, user)
        self.assertEqual(grp.getgrgid(onestats.st_gid).gr_name, group)
        self.assertEqual(grp.getgrgid(twostats.st_gid).gr_name, group)

    @with_tempfile(create=False)
    @with_tempfile()
    def test_template_local_file(self, source, dest):
        '''
        Test a file.managed state with a local file as the source. Test both
        with the file:// protocol designation prepended, and without it.
        '''
        with salt.utils.files.fopen(source, 'w') as fp_:
            fp_.write('{{ foo }}\n')

        for prefix in ('file://', ''):
            ret = self.run_state(
                'file.managed',
                name=dest,
                source=prefix + source,
                template='jinja',
                context={'foo': 'Hello world!'}
            )
            self.assertSaltTrueReturn(ret)

    @with_tempfile()
    def test_template_local_file_noclobber(self, source):
        '''
        Test the case where a source file is in the minion's local filesystem,
        and the source path is the same as the destination path.
        '''
        with salt.utils.files.fopen(source, 'w') as fp_:
            fp_.write('{{ foo }}\n')

        ret = self.run_state(
            'file.managed',
            name=source,
            source=source,
            template='jinja',
            context={'foo': 'Hello world!'}
        )
        self.assertSaltFalseReturn(ret)
        self.assertIn(
            ('Source file cannot be the same as destination'),
            ret[next(iter(ret))]['comment'],
        )

    @with_tempfile(create=False)
    @with_tempfile(create=False)
    def test_issue_25250_force_copy_deletes(self, source, dest):
        '''
        ensure force option in copy state does not delete target file
        '''
        shutil.copyfile(os.path.join(FILES, 'hosts'), source)
        shutil.copyfile(os.path.join(FILES, 'file/base/cheese'), dest)

        self.run_state('file.copy', name=dest, source=source, force=True)
        self.assertTrue(os.path.exists(dest))
        self.assertTrue(filecmp.cmp(source, dest))

        os.remove(source)
        os.remove(dest)

    @destructiveTest
    @with_tempfile()
    def test_file_copy_make_dirs(self, source):
        '''
        ensure make_dirs creates correct user perms
        '''
        shutil.copyfile(os.path.join(FILES, 'hosts'), source)
        dest = os.path.join(TMP, 'dir1', 'dir2', 'copied_file.txt')

        user = 'salt'
        mode = '0644'
        self.run_function('user.add', [user])
        ret = self.run_state('file.copy', name=dest, source=source, user=user,
                             makedirs=True, mode=mode)
        file_checks = [dest, os.path.join(TMP, 'dir1'), os.path.join(TMP, 'dir1', 'dir2')]
        for check in file_checks:
            user_check = self.run_function('file.get_user', [check])
            mode_check = self.run_function('file.get_mode', [check])
            assert user_check == user
            assert salt.utils.files.normalize_mode(mode_check) == mode

    def test_contents_pillar_with_pillar_list(self):
        '''
        This tests for any regressions for this issue:
        https://github.com/saltstack/salt/issues/30934
        '''
        state_file = 'file_contents_pillar'

        ret = self.run_function('state.sls', mods=state_file)
        self.assertSaltTrueReturn(ret)

    @skip_if_not_root
    @skipIf(not HAS_PWD, "pwd not available. Skipping test")
    @skipIf(not HAS_GRP, "grp not available. Skipping test")
    @with_system_user_and_group('test_setuid_user', 'test_setuid_group',
                                on_existing='delete', delete=True)
    def test_owner_after_setuid(self, user, group):

        '''
        Test to check file user/group after setting setuid or setgid.
        Because Python os.chown() does reset the setuid/setgid to 0.
        https://github.com/saltstack/salt/pull/45257
        '''

        # Desired configuration.
        desired = {
            'file': os.path.join(TMP, 'file_with_setuid'),
            'user': user,
            'group': group,
            'mode': '4750'
        }

        # Run the state.
        ret = self.run_state(
            'file.managed', name=desired['file'],
            user=desired['user'], group=desired['group'], mode=desired['mode']
        )

        # Check result.
        file_stat = os.stat(desired['file'])
        result = {
            'user': pwd.getpwuid(file_stat.st_uid).pw_name,
            'group': grp.getgrgid(file_stat.st_gid).gr_name,
            'mode': oct(stat.S_IMODE(file_stat.st_mode))
        }

        self.assertSaltTrueReturn(ret)
        self.assertEqual(desired['user'], result['user'])
        self.assertEqual(desired['group'], result['group'])
        self.assertEqual(desired['mode'], result['mode'].lstrip('0Oo'))

    def test_binary_contents(self):
        '''
        This tests to ensure that binary contents do not cause a traceback.
        '''
        name = os.path.join(TMP, '1px.gif')
        try:
            ret = self.run_state(
                'file.managed',
                name=name,
                contents=BINARY_FILE)
            self.assertSaltTrueReturn(ret)
        finally:
            try:
                os.remove(name)
            except OSError:
                pass

    @skip_if_not_root
    @skipIf(not HAS_PWD, "pwd not available. Skipping test")
    @skipIf(not HAS_GRP, "grp not available. Skipping test")
    @with_system_user_and_group('user12209', 'group12209',
                                on_existing='delete', delete=True)
    @with_tempdir()
    def test_issue_48336_file_managed_mode_setuid(self, tempdir, user, group):
        '''
        Ensure that mode is correct with changing of ownership and group
        symlinks)
        '''
        tempfile = os.path.join(tempdir, 'temp_file_issue_48336')

        # Run the state
        ret = self.run_state(
            'file.managed', name=tempfile,
            user=user, group=group, mode='4750',
        )
        self.assertSaltTrueReturn(ret)

        # Check that the owner and group are correct, and
        # the mode is what we expect
        temp_file_stats = os.stat(tempfile)

        # Normalize the mode
        temp_file_mode = six.text_type(oct(stat.S_IMODE(temp_file_stats.st_mode)))
        temp_file_mode = salt.utils.files.normalize_mode(temp_file_mode)

        self.assertEqual(temp_file_mode, '4750')
        self.assertEqual(pwd.getpwuid(temp_file_stats.st_uid).pw_name, user)
        self.assertEqual(grp.getgrgid(temp_file_stats.st_gid).gr_name, group)

    @with_tempdir()
    def test_issue_48557(self, tempdir):
        tempfile = os.path.join(tempdir, 'temp_file_issue_48557')
        with salt.utils.files.fopen(tempfile, 'wb') as fp:
            fp.write(os.linesep.join([
                'test1',
                'test2',
                'test3',
                '',
            ]).encode('utf-8'))
        ret = self.run_state('file.line',
                             name=tempfile,
                             after='test2',
                             mode='insert',
                             content='test4')
        self.assertSaltTrueReturn(ret)
        with salt.utils.files.fopen(tempfile, 'rb') as fp:
            content = fp.read()
        self.assertEqual(content, os.linesep.join([
            'test1',
            'test2',
            'test4',
            'test3',
            '',
        ]).encode('utf-8'))


class BlockreplaceTest(ModuleCase, SaltReturnAssertsMixin):
    marker_start = '# start'
    marker_end = '# end'
    content = six.text_type(os.linesep.join([
        'Line 1 of block',
        'Line 2 of block',
        ''
    ]))
    without_block = six.text_type(os.linesep.join([
        'Hello world!',
        '',
        '# comment here',
        ''
    ]))
    with_non_matching_block = six.text_type(os.linesep.join([
        'Hello world!',
        '',
        '# start',
        'No match here',
        '# end',
        '# comment here',
        ''
    ]))
    with_non_matching_block_and_marker_end_not_after_newline = six.text_type(os.linesep.join([
        'Hello world!',
        '',
        '# start',
        'No match here# end',
        '# comment here',
        ''
    ]))
    with_matching_block = six.text_type(os.linesep.join([
        'Hello world!',
        '',
        '# start',
        'Line 1 of block',
        'Line 2 of block',
        '# end',
        '# comment here',
        ''
    ]))
    with_matching_block_and_extra_newline = six.text_type(os.linesep.join([
        'Hello world!',
        '',
        '# start',
        'Line 1 of block',
        'Line 2 of block',
        '',
        '# end',
        '# comment here',
        ''
    ]))
    with_matching_block_and_marker_end_not_after_newline = six.text_type(os.linesep.join([
        'Hello world!',
        '',
        '# start',
        'Line 1 of block',
        'Line 2 of block# end',
        '# comment here',
        ''
    ]))
    content_explicit_posix_newlines = ('Line 1 of block\n'
                                       'Line 2 of block\n')
    content_explicit_windows_newlines = ('Line 1 of block\r\n'
                                         'Line 2 of block\r\n')
    without_block_explicit_posix_newlines = ('Hello world!\n\n'
                                             '# comment here\n')
    without_block_explicit_windows_newlines = ('Hello world!\r\n\r\n'
                                               '# comment here\r\n')
    with_block_prepended_explicit_posix_newlines = ('# start\n'
                                                    'Line 1 of block\n'
                                                    'Line 2 of block\n'
                                                    '# end\n'
                                                    'Hello world!\n\n'
                                                    '# comment here\n')
    with_block_prepended_explicit_windows_newlines = ('# start\r\n'
                                                      'Line 1 of block\r\n'
                                                      'Line 2 of block\r\n'
                                                      '# end\r\n'
                                                      'Hello world!\r\n\r\n'
                                                      '# comment here\r\n')
    with_block_appended_explicit_posix_newlines = ('Hello world!\n\n'
                                                   '# comment here\n'
                                                   '# start\n'
                                                   'Line 1 of block\n'
                                                   'Line 2 of block\n'
                                                   '# end\n')
    with_block_appended_explicit_windows_newlines = ('Hello world!\r\n\r\n'
                                                     '# comment here\r\n'
                                                     '# start\r\n'
                                                     'Line 1 of block\r\n'
                                                     'Line 2 of block\r\n'
                                                     '# end\r\n')

    @staticmethod
    def _write(dest, content):
        with salt.utils.files.fopen(dest, 'wb') as fp_:
            fp_.write(salt.utils.stringutils.to_bytes(content))

    @staticmethod
    def _read(src):
        with salt.utils.files.fopen(src, 'rb') as fp_:
            return salt.utils.stringutils.to_unicode(fp_.read())

    @with_tempfile()
    def test_prepend(self, name):
        '''
        Test blockreplace when prepend_if_not_found=True and block doesn't
        exist in file.
        '''
        expected = self.marker_start + os.linesep + self.content + \
            self.marker_end + os.linesep + self.without_block

        # Pass 1: content ends in newline
        self._write(name, self.without_block)
        ret = self.run_state('file.blockreplace',
                             name=name,
                             content=self.content,
                             marker_start=self.marker_start,
                             marker_end=self.marker_end,
                             prepend_if_not_found=True)
        self.assertSaltTrueReturn(ret)
        self.assertTrue(ret[next(iter(ret))]['changes'])
        self.assertEqual(self._read(name), expected)
        # Pass 1a: Re-run state, no changes should be made
        ret = self.run_state('file.blockreplace',
                             name=name,
                             content=self.content,
                             marker_start=self.marker_start,
                             marker_end=self.marker_end,
                             prepend_if_not_found=True)
        self.assertSaltTrueReturn(ret)
        self.assertFalse(ret[next(iter(ret))]['changes'])
        self.assertEqual(self._read(name), expected)

        # Pass 2: content does not end in newline
        self._write(name, self.without_block)
        ret = self.run_state('file.blockreplace',
                             name=name,
                             content=self.content.rstrip('\r\n'),
                             marker_start=self.marker_start,
                             marker_end=self.marker_end,
                             prepend_if_not_found=True)
        self.assertSaltTrueReturn(ret)
        self.assertTrue(ret[next(iter(ret))]['changes'])
        self.assertEqual(self._read(name), expected)
        # Pass 2a: Re-run state, no changes should be made
        ret = self.run_state('file.blockreplace',
                             name=name,
                             content=self.content.rstrip('\r\n'),
                             marker_start=self.marker_start,
                             marker_end=self.marker_end,
                             prepend_if_not_found=True)
        self.assertSaltTrueReturn(ret)
        self.assertFalse(ret[next(iter(ret))]['changes'])
        self.assertEqual(self._read(name), expected)

    @with_tempfile()
    def test_prepend_append_newline(self, name):
        '''
        Test blockreplace when prepend_if_not_found=True and block doesn't
        exist in file. Test with append_newline explicitly set to True.
        '''
        # Pass 1: content ends in newline
        expected = self.marker_start + os.linesep + self.content + \
            os.linesep + self.marker_end + os.linesep + self.without_block
        self._write(name, self.without_block)
        ret = self.run_state('file.blockreplace',
                             name=name,
                             content=self.content,
                             marker_start=self.marker_start,
                             marker_end=self.marker_end,
                             prepend_if_not_found=True,
                             append_newline=True)
        self.assertSaltTrueReturn(ret)
        self.assertTrue(ret[next(iter(ret))]['changes'])
        self.assertEqual(self._read(name), expected)
        # Pass 1a: Re-run state, no changes should be made
        ret = self.run_state('file.blockreplace',
                             name=name,
                             content=self.content,
                             marker_start=self.marker_start,
                             marker_end=self.marker_end,
                             prepend_if_not_found=True,
                             append_newline=True)
        self.assertSaltTrueReturn(ret)
        self.assertFalse(ret[next(iter(ret))]['changes'])
        self.assertEqual(self._read(name), expected)

        # Pass 2: content does not end in newline
        expected = self.marker_start + os.linesep + self.content + \
            self.marker_end + os.linesep + self.without_block
        self._write(name, self.without_block)
        ret = self.run_state('file.blockreplace',
                             name=name,
                             content=self.content.rstrip('\r\n'),
                             marker_start=self.marker_start,
                             marker_end=self.marker_end,
                             prepend_if_not_found=True,
                             append_newline=True)
        self.assertSaltTrueReturn(ret)
        self.assertTrue(ret[next(iter(ret))]['changes'])
        self.assertEqual(self._read(name), expected)
        # Pass 2a: Re-run state, no changes should be made
        ret = self.run_state('file.blockreplace',
                             name=name,
                             content=self.content.rstrip('\r\n'),
                             marker_start=self.marker_start,
                             marker_end=self.marker_end,
                             prepend_if_not_found=True,
                             append_newline=True)
        self.assertSaltTrueReturn(ret)
        self.assertFalse(ret[next(iter(ret))]['changes'])
        self.assertEqual(self._read(name), expected)

    @with_tempfile()
    def test_prepend_no_append_newline(self, name):
        '''
        Test blockreplace when prepend_if_not_found=True and block doesn't
        exist in file. Test with append_newline explicitly set to False.
        '''
        # Pass 1: content ends in newline
        expected = self.marker_start + os.linesep + self.content + \
            self.marker_end + os.linesep + self.without_block
        self._write(name, self.without_block)
        ret = self.run_state('file.blockreplace',
                             name=name,
                             content=self.content,
                             marker_start=self.marker_start,
                             marker_end=self.marker_end,
                             prepend_if_not_found=True,
                             append_newline=False)
        self.assertSaltTrueReturn(ret)
        self.assertTrue(ret[next(iter(ret))]['changes'])
        self.assertEqual(self._read(name), expected)
        # Pass 1a: Re-run state, no changes should be made
        ret = self.run_state('file.blockreplace',
                             name=name,
                             content=self.content,
                             marker_start=self.marker_start,
                             marker_end=self.marker_end,
                             prepend_if_not_found=True,
                             append_newline=False)
        self.assertSaltTrueReturn(ret)
        self.assertFalse(ret[next(iter(ret))]['changes'])
        self.assertEqual(self._read(name), expected)

        # Pass 2: content does not end in newline
        expected = self.marker_start + os.linesep + \
            self.content.rstrip('\r\n') + self.marker_end + os.linesep + \
            self.without_block
        self._write(name, self.without_block)
        ret = self.run_state('file.blockreplace',
                             name=name,
                             content=self.content.rstrip('\r\n'),
                             marker_start=self.marker_start,
                             marker_end=self.marker_end,
                             prepend_if_not_found=True,
                             append_newline=False)
        self.assertSaltTrueReturn(ret)
        self.assertTrue(ret[next(iter(ret))]['changes'])
        self.assertEqual(self._read(name), expected)
        # Pass 2a: Re-run state, no changes should be made
        ret = self.run_state('file.blockreplace',
                             name=name,
                             content=self.content.rstrip('\r\n'),
                             marker_start=self.marker_start,
                             marker_end=self.marker_end,
                             prepend_if_not_found=True,
                             append_newline=False)
        self.assertSaltTrueReturn(ret)
        self.assertFalse(ret[next(iter(ret))]['changes'])
        self.assertEqual(self._read(name), expected)

    @with_tempfile()
    def test_append(self, name):
        '''
        Test blockreplace when append_if_not_found=True and block doesn't
        exist in file.
        '''
        expected = self.without_block + self.marker_start + os.linesep + \
            self.content + self.marker_end + os.linesep

        # Pass 1: content ends in newline
        self._write(name, self.without_block)
        ret = self.run_state('file.blockreplace',
                             name=name,
                             content=self.content,
                             marker_start=self.marker_start,
                             marker_end=self.marker_end,
                             append_if_not_found=True)
        self.assertSaltTrueReturn(ret)
        self.assertTrue(ret[next(iter(ret))]['changes'])
        self.assertEqual(self._read(name), expected)
        # Pass 1a: Re-run state, no changes should be made
        ret = self.run_state('file.blockreplace',
                             name=name,
                             content=self.content,
                             marker_start=self.marker_start,
                             marker_end=self.marker_end,
                             append_if_not_found=True)
        self.assertSaltTrueReturn(ret)
        self.assertFalse(ret[next(iter(ret))]['changes'])
        self.assertEqual(self._read(name), expected)

        # Pass 2: content does not end in newline
        self._write(name, self.without_block)
        ret = self.run_state('file.blockreplace',
                             name=name,
                             content=self.content.rstrip('\r\n'),
                             marker_start=self.marker_start,
                             marker_end=self.marker_end,
                             append_if_not_found=True)
        self.assertSaltTrueReturn(ret)
        self.assertTrue(ret[next(iter(ret))]['changes'])
        self.assertEqual(self._read(name), expected)
        # Pass 2a: Re-run state, no changes should be made
        ret = self.run_state('file.blockreplace',
                             name=name,
                             content=self.content.rstrip('\r\n'),
                             marker_start=self.marker_start,
                             marker_end=self.marker_end,
                             append_if_not_found=True)
        self.assertSaltTrueReturn(ret)
        self.assertFalse(ret[next(iter(ret))]['changes'])
        self.assertEqual(self._read(name), expected)

    @with_tempfile()
    def test_append_append_newline(self, name):
        '''
        Test blockreplace when append_if_not_found=True and block doesn't
        exist in file. Test with append_newline explicitly set to True.
        '''
        # Pass 1: content ends in newline
        expected = self.without_block + self.marker_start + os.linesep + \
            self.content + os.linesep + self.marker_end + os.linesep
        self._write(name, self.without_block)
        ret = self.run_state('file.blockreplace',
                             name=name,
                             content=self.content,
                             marker_start=self.marker_start,
                             marker_end=self.marker_end,
                             append_if_not_found=True,
                             append_newline=True)
        self.assertSaltTrueReturn(ret)
        self.assertTrue(ret[next(iter(ret))]['changes'])
        self.assertEqual(self._read(name), expected)
        # Pass 1a: Re-run state, no changes should be made
        ret = self.run_state('file.blockreplace',
                             name=name,
                             content=self.content,
                             marker_start=self.marker_start,
                             marker_end=self.marker_end,
                             append_if_not_found=True,
                             append_newline=True)
        self.assertSaltTrueReturn(ret)
        self.assertFalse(ret[next(iter(ret))]['changes'])
        self.assertEqual(self._read(name), expected)

        # Pass 2: content does not end in newline
        expected = self.without_block + self.marker_start + os.linesep + \
            self.content + self.marker_end + os.linesep
        self._write(name, self.without_block)
        ret = self.run_state('file.blockreplace',
                             name=name,
                             content=self.content.rstrip('\r\n'),
                             marker_start=self.marker_start,
                             marker_end=self.marker_end,
                             append_if_not_found=True,
                             append_newline=True)
        self.assertSaltTrueReturn(ret)
        self.assertTrue(ret[next(iter(ret))]['changes'])
        self.assertEqual(self._read(name), expected)
        # Pass 2a: Re-run state, no changes should be made
        ret = self.run_state('file.blockreplace',
                             name=name,
                             content=self.content.rstrip('\r\n'),
                             marker_start=self.marker_start,
                             marker_end=self.marker_end,
                             append_if_not_found=True,
                             append_newline=True)
        self.assertSaltTrueReturn(ret)
        self.assertFalse(ret[next(iter(ret))]['changes'])
        self.assertEqual(self._read(name), expected)

    @with_tempfile()
    def test_append_no_append_newline(self, name):
        '''
        Test blockreplace when append_if_not_found=True and block doesn't
        exist in file. Test with append_newline explicitly set to False.
        '''
        # Pass 1: content ends in newline
        expected = self.without_block + self.marker_start + os.linesep + \
            self.content + self.marker_end + os.linesep
        self._write(name, self.without_block)
        ret = self.run_state('file.blockreplace',
                             name=name,
                             content=self.content,
                             marker_start=self.marker_start,
                             marker_end=self.marker_end,
                             append_if_not_found=True,
                             append_newline=False)
        self.assertSaltTrueReturn(ret)
        self.assertTrue(ret[next(iter(ret))]['changes'])
        self.assertEqual(self._read(name), expected)
        # Pass 1a: Re-run state, no changes should be made
        ret = self.run_state('file.blockreplace',
                             name=name,
                             content=self.content,
                             marker_start=self.marker_start,
                             marker_end=self.marker_end,
                             append_if_not_found=True,
                             append_newline=False)
        self.assertSaltTrueReturn(ret)
        self.assertFalse(ret[next(iter(ret))]['changes'])
        self.assertEqual(self._read(name), expected)

        # Pass 2: content does not end in newline
        expected = self.without_block + self.marker_start + os.linesep + \
            self.content.rstrip('\r\n') + self.marker_end + os.linesep
        self._write(name, self.without_block)
        ret = self.run_state('file.blockreplace',
                             name=name,
                             content=self.content.rstrip('\r\n'),
                             marker_start=self.marker_start,
                             marker_end=self.marker_end,
                             append_if_not_found=True,
                             append_newline=False)
        self.assertSaltTrueReturn(ret)
        self.assertTrue(ret[next(iter(ret))]['changes'])
        self.assertEqual(self._read(name), expected)
        # Pass 2a: Re-run state, no changes should be made
        ret = self.run_state('file.blockreplace',
                             name=name,
                             content=self.content.rstrip('\r\n'),
                             marker_start=self.marker_start,
                             marker_end=self.marker_end,
                             append_if_not_found=True,
                             append_newline=False)
        self.assertSaltTrueReturn(ret)
        self.assertFalse(ret[next(iter(ret))]['changes'])
        self.assertEqual(self._read(name), expected)

    @with_tempfile()
    def test_prepend_auto_line_separator(self, name):
        '''
        This tests the line separator auto-detection when prepending the block
        '''
        # POSIX newlines to Windows newlines
        self._write(name, self.without_block_explicit_windows_newlines)
        ret = self.run_state('file.blockreplace',
                             name=name,
                             content=self.content_explicit_posix_newlines,
                             marker_start=self.marker_start,
                             marker_end=self.marker_end,
                             prepend_if_not_found=True)
        self.assertSaltTrueReturn(ret)
        self.assertTrue(ret[next(iter(ret))]['changes'])
        self.assertEqual(
            self._read(name),
            self.with_block_prepended_explicit_windows_newlines)
        # Re-run state, no changes should be made
        ret = self.run_state('file.blockreplace',
                             name=name,
                             content=self.content_explicit_posix_newlines,
                             marker_start=self.marker_start,
                             marker_end=self.marker_end,
                             prepend_if_not_found=True)
        self.assertSaltTrueReturn(ret)
        self.assertFalse(ret[next(iter(ret))]['changes'])
        self.assertEqual(
            self._read(name),
            self.with_block_prepended_explicit_windows_newlines)

        # Windows newlines to POSIX newlines
        self._write(name, self.without_block_explicit_posix_newlines)
        ret = self.run_state('file.blockreplace',
                             name=name,
                             content=self.content_explicit_windows_newlines,
                             marker_start=self.marker_start,
                             marker_end=self.marker_end,
                             prepend_if_not_found=True)
        self.assertSaltTrueReturn(ret)
        self.assertTrue(ret[next(iter(ret))]['changes'])
        self.assertEqual(
            self._read(name),
            self.with_block_prepended_explicit_posix_newlines)
        # Re-run state, no changes should be made
        ret = self.run_state('file.blockreplace',
                             name=name,
                             content=self.content_explicit_windows_newlines,
                             marker_start=self.marker_start,
                             marker_end=self.marker_end,
                             prepend_if_not_found=True)
        self.assertSaltTrueReturn(ret)
        self.assertFalse(ret[next(iter(ret))]['changes'])
        self.assertEqual(
            self._read(name),
            self.with_block_prepended_explicit_posix_newlines)

    @with_tempfile()
    def test_append_auto_line_separator(self, name):
        '''
        This tests the line separator auto-detection when appending the block
        '''
        # POSIX newlines to Windows newlines
        self._write(name, self.without_block_explicit_windows_newlines)
        ret = self.run_state('file.blockreplace',
                             name=name,
                             content=self.content_explicit_posix_newlines,
                             marker_start=self.marker_start,
                             marker_end=self.marker_end,
                             append_if_not_found=True)
        self.assertSaltTrueReturn(ret)
        self.assertTrue(ret[next(iter(ret))]['changes'])
        self.assertEqual(
            self._read(name),
            self.with_block_appended_explicit_windows_newlines)
        # Re-run state, no changes should be made
        ret = self.run_state('file.blockreplace',
                             name=name,
                             content=self.content_explicit_posix_newlines,
                             marker_start=self.marker_start,
                             marker_end=self.marker_end,
                             append_if_not_found=True)
        self.assertSaltTrueReturn(ret)
        self.assertFalse(ret[next(iter(ret))]['changes'])
        self.assertEqual(
            self._read(name),
            self.with_block_appended_explicit_windows_newlines)

        # Windows newlines to POSIX newlines
        self._write(name, self.without_block_explicit_posix_newlines)
        ret = self.run_state('file.blockreplace',
                             name=name,
                             content=self.content_explicit_windows_newlines,
                             marker_start=self.marker_start,
                             marker_end=self.marker_end,
                             append_if_not_found=True)
        self.assertSaltTrueReturn(ret)
        self.assertTrue(ret[next(iter(ret))]['changes'])
        self.assertEqual(
            self._read(name),
            self.with_block_appended_explicit_posix_newlines)
        # Re-run state, no changes should be made
        ret = self.run_state('file.blockreplace',
                             name=name,
                             content=self.content_explicit_windows_newlines,
                             marker_start=self.marker_start,
                             marker_end=self.marker_end,
                             append_if_not_found=True)
        self.assertSaltTrueReturn(ret)
        self.assertFalse(ret[next(iter(ret))]['changes'])
        self.assertEqual(
            self._read(name),
            self.with_block_appended_explicit_posix_newlines)

    @with_tempfile()
    def test_non_matching_block(self, name):
        '''
        Test blockreplace when block exists but its contents are not a
        match.
        '''
        # Pass 1: content ends in newline
        self._write(name, self.with_non_matching_block)
        ret = self.run_state('file.blockreplace',
                             name=name,
                             content=self.content,
                             marker_start=self.marker_start,
                             marker_end=self.marker_end)
        self.assertSaltTrueReturn(ret)
        self.assertTrue(ret[next(iter(ret))]['changes'])
        self.assertEqual(self._read(name), self.with_matching_block)
        # Pass 1a: Re-run state, no changes should be made
        ret = self.run_state('file.blockreplace',
                             name=name,
                             content=self.content,
                             marker_start=self.marker_start,
                             marker_end=self.marker_end)
        self.assertSaltTrueReturn(ret)
        self.assertFalse(ret[next(iter(ret))]['changes'])
        self.assertEqual(self._read(name), self.with_matching_block)

        # Pass 2: content does not end in newline
        self._write(name, self.with_non_matching_block)
        ret = self.run_state('file.blockreplace',
                             name=name,
                             content=self.content.rstrip('\r\n'),
                             marker_start=self.marker_start,
                             marker_end=self.marker_end)
        self.assertSaltTrueReturn(ret)
        self.assertTrue(ret[next(iter(ret))]['changes'])
        self.assertEqual(self._read(name), self.with_matching_block)
        # Pass 2a: Re-run state, no changes should be made
        ret = self.run_state('file.blockreplace',
                             name=name,
                             content=self.content.rstrip('\r\n'),
                             marker_start=self.marker_start,
                             marker_end=self.marker_end)
        self.assertSaltTrueReturn(ret)
        self.assertFalse(ret[next(iter(ret))]['changes'])
        self.assertEqual(self._read(name), self.with_matching_block)

    @with_tempfile()
    def test_non_matching_block_append_newline(self, name):
        '''
        Test blockreplace when block exists but its contents are not a
        match. Test with append_newline explicitly set to True.
        '''
        # Pass 1: content ends in newline
        self._write(name, self.with_non_matching_block)
        ret = self.run_state('file.blockreplace',
                             name=name,
                             content=self.content,
                             marker_start=self.marker_start,
                             marker_end=self.marker_end,
                             append_newline=True)
        self.assertSaltTrueReturn(ret)
        self.assertTrue(ret[next(iter(ret))]['changes'])
        self.assertEqual(
            self._read(name),
            self.with_matching_block_and_extra_newline)
        # Pass 1a: Re-run state, no changes should be made
        ret = self.run_state('file.blockreplace',
                             name=name,
                             content=self.content,
                             marker_start=self.marker_start,
                             marker_end=self.marker_end,
                             append_newline=True)
        self.assertSaltTrueReturn(ret)
        self.assertFalse(ret[next(iter(ret))]['changes'])
        self.assertEqual(
            self._read(name),
            self.with_matching_block_and_extra_newline)

        # Pass 2: content does not end in newline
        self._write(name, self.with_non_matching_block)
        ret = self.run_state('file.blockreplace',
                             name=name,
                             content=self.content.rstrip('\r\n'),
                             marker_start=self.marker_start,
                             marker_end=self.marker_end,
                             append_newline=True)
        self.assertSaltTrueReturn(ret)
        self.assertTrue(ret[next(iter(ret))]['changes'])
        self.assertEqual(self._read(name), self.with_matching_block)
        # Pass 2a: Re-run state, no changes should be made
        ret = self.run_state('file.blockreplace',
                             name=name,
                             content=self.content.rstrip('\r\n'),
                             marker_start=self.marker_start,
                             marker_end=self.marker_end,
                             append_newline=True)
        self.assertSaltTrueReturn(ret)
        self.assertFalse(ret[next(iter(ret))]['changes'])
        self.assertEqual(self._read(name), self.with_matching_block)

    @with_tempfile()
    def test_non_matching_block_no_append_newline(self, name):
        '''
        Test blockreplace when block exists but its contents are not a
        match. Test with append_newline explicitly set to False.
        '''
        # Pass 1: content ends in newline
        self._write(name, self.with_non_matching_block)
        ret = self.run_state('file.blockreplace',
                             name=name,
                             content=self.content,
                             marker_start=self.marker_start,
                             marker_end=self.marker_end,
                             append_newline=False)
        self.assertSaltTrueReturn(ret)
        self.assertTrue(ret[next(iter(ret))]['changes'])
        self.assertEqual(self._read(name), self.with_matching_block)
        # Pass 1a: Re-run state, no changes should be made
        ret = self.run_state('file.blockreplace',
                             name=name,
                             content=self.content,
                             marker_start=self.marker_start,
                             marker_end=self.marker_end,
                             append_newline=False)
        self.assertSaltTrueReturn(ret)
        self.assertFalse(ret[next(iter(ret))]['changes'])
        self.assertEqual(self._read(name), self.with_matching_block)

        # Pass 2: content does not end in newline
        self._write(name, self.with_non_matching_block)
        ret = self.run_state('file.blockreplace',
                             name=name,
                             content=self.content.rstrip('\r\n'),
                             marker_start=self.marker_start,
                             marker_end=self.marker_end,
                             append_newline=False)
        self.assertSaltTrueReturn(ret)
        self.assertTrue(ret[next(iter(ret))]['changes'])
        self.assertEqual(
            self._read(name),
            self.with_matching_block_and_marker_end_not_after_newline)
        # Pass 2a: Re-run state, no changes should be made
        ret = self.run_state('file.blockreplace',
                             name=name,
                             content=self.content.rstrip('\r\n'),
                             marker_start=self.marker_start,
                             marker_end=self.marker_end,
                             append_newline=False)
        self.assertSaltTrueReturn(ret)
        self.assertFalse(ret[next(iter(ret))]['changes'])
        self.assertEqual(
            self._read(name),
            self.with_matching_block_and_marker_end_not_after_newline)

    @with_tempfile()
    def test_non_matching_block_and_marker_not_after_newline(self, name):
        '''
        Test blockreplace when block exists but its contents are not a
        match, and the marker_end is not directly preceded by a newline.
        '''
        # Pass 1: content ends in newline
        self._write(
            name,
            self.with_non_matching_block_and_marker_end_not_after_newline)
        ret = self.run_state('file.blockreplace',
                             name=name,
                             content=self.content,
                             marker_start=self.marker_start,
                             marker_end=self.marker_end)
        self.assertSaltTrueReturn(ret)
        self.assertTrue(ret[next(iter(ret))]['changes'])
        self.assertEqual(self._read(name), self.with_matching_block)
        # Pass 1a: Re-run state, no changes should be made
        ret = self.run_state('file.blockreplace',
                             name=name,
                             content=self.content,
                             marker_start=self.marker_start,
                             marker_end=self.marker_end)
        self.assertSaltTrueReturn(ret)
        self.assertFalse(ret[next(iter(ret))]['changes'])
        self.assertEqual(self._read(name), self.with_matching_block)

        # Pass 2: content does not end in newline
        self._write(
            name,
            self.with_non_matching_block_and_marker_end_not_after_newline)
        ret = self.run_state('file.blockreplace',
                             name=name,
                             content=self.content.rstrip('\r\n'),
                             marker_start=self.marker_start,
                             marker_end=self.marker_end)
        self.assertSaltTrueReturn(ret)
        self.assertTrue(ret[next(iter(ret))]['changes'])
        self.assertEqual(self._read(name), self.with_matching_block)
        # Pass 2a: Re-run state, no changes should be made
        ret = self.run_state('file.blockreplace',
                             name=name,
                             content=self.content.rstrip('\r\n'),
                             marker_start=self.marker_start,
                             marker_end=self.marker_end)
        self.assertSaltTrueReturn(ret)
        self.assertFalse(ret[next(iter(ret))]['changes'])
        self.assertEqual(self._read(name), self.with_matching_block)

    @with_tempfile()
    def test_non_matching_block_and_marker_not_after_newline_append_newline(self, name):
        '''
        Test blockreplace when block exists but its contents are not a match,
        and the marker_end is not directly preceded by a newline. Test with
        append_newline explicitly set to True.
        '''
        # Pass 1: content ends in newline
        self._write(
            name,
            self.with_non_matching_block_and_marker_end_not_after_newline)
        ret = self.run_state('file.blockreplace',
                             name=name,
                             content=self.content,
                             marker_start=self.marker_start,
                             marker_end=self.marker_end,
                             append_newline=True)
        self.assertSaltTrueReturn(ret)
        self.assertTrue(ret[next(iter(ret))]['changes'])
        self.assertEqual(
            self._read(name),
            self.with_matching_block_and_extra_newline)
        # Pass 1a: Re-run state, no changes should be made
        ret = self.run_state('file.blockreplace',
                             name=name,
                             content=self.content,
                             marker_start=self.marker_start,
                             marker_end=self.marker_end,
                             append_newline=True)
        self.assertSaltTrueReturn(ret)
        self.assertFalse(ret[next(iter(ret))]['changes'])
        self.assertEqual(
            self._read(name),
            self.with_matching_block_and_extra_newline)

        # Pass 2: content does not end in newline
        self._write(
            name,
            self.with_non_matching_block_and_marker_end_not_after_newline)
        ret = self.run_state('file.blockreplace',
                             name=name,
                             content=self.content.rstrip('\r\n'),
                             marker_start=self.marker_start,
                             marker_end=self.marker_end,
                             append_newline=True)
        self.assertSaltTrueReturn(ret)
        self.assertTrue(ret[next(iter(ret))]['changes'])
        self.assertEqual(self._read(name), self.with_matching_block)
        # Pass 2a: Re-run state, no changes should be made
        ret = self.run_state('file.blockreplace',
                             name=name,
                             content=self.content.rstrip('\r\n'),
                             marker_start=self.marker_start,
                             marker_end=self.marker_end,
                             append_newline=True)
        self.assertSaltTrueReturn(ret)
        self.assertFalse(ret[next(iter(ret))]['changes'])
        self.assertEqual(self._read(name), self.with_matching_block)

    @with_tempfile()
    def test_non_matching_block_and_marker_not_after_newline_no_append_newline(self, name):
        '''
        Test blockreplace when block exists but its contents are not a match,
        and the marker_end is not directly preceded by a newline. Test with
        append_newline explicitly set to False.
        '''
        # Pass 1: content ends in newline
        self._write(
            name,
            self.with_non_matching_block_and_marker_end_not_after_newline)
        ret = self.run_state('file.blockreplace',
                             name=name,
                             content=self.content,
                             marker_start=self.marker_start,
                             marker_end=self.marker_end,
                             append_newline=False)
        self.assertSaltTrueReturn(ret)
        self.assertTrue(ret[next(iter(ret))]['changes'])
        self.assertEqual(self._read(name), self.with_matching_block)
        # Pass 1a: Re-run state, no changes should be made
        ret = self.run_state('file.blockreplace',
                             name=name,
                             content=self.content,
                             marker_start=self.marker_start,
                             marker_end=self.marker_end,
                             append_newline=False)
        self.assertSaltTrueReturn(ret)
        self.assertFalse(ret[next(iter(ret))]['changes'])
        self.assertEqual(self._read(name), self.with_matching_block)

        # Pass 2: content does not end in newline
        self._write(
            name,
            self.with_non_matching_block_and_marker_end_not_after_newline)
        ret = self.run_state('file.blockreplace',
                             name=name,
                             content=self.content.rstrip('\r\n'),
                             marker_start=self.marker_start,
                             marker_end=self.marker_end,
                             append_newline=False)
        self.assertSaltTrueReturn(ret)
        self.assertTrue(ret[next(iter(ret))]['changes'])
        self.assertEqual(
            self._read(name),
            self.with_matching_block_and_marker_end_not_after_newline)
        # Pass 2a: Re-run state, no changes should be made
        ret = self.run_state('file.blockreplace',
                             name=name,
                             content=self.content.rstrip('\r\n'),
                             marker_start=self.marker_start,
                             marker_end=self.marker_end,
                             append_newline=False)
        self.assertSaltTrueReturn(ret)
        self.assertFalse(ret[next(iter(ret))]['changes'])
        self.assertEqual(
            self._read(name),
            self.with_matching_block_and_marker_end_not_after_newline)

    @with_tempfile()
    def test_matching_block(self, name):
        '''
        Test blockreplace when block exists and its contents are a match. No
        changes should be made.
        '''
        # Pass 1: content ends in newline
        self._write(name, self.with_matching_block)
        ret = self.run_state('file.blockreplace',
                             name=name,
                             content=self.content,
                             marker_start=self.marker_start,
                             marker_end=self.marker_end)
        self.assertSaltTrueReturn(ret)
        self.assertFalse(ret[next(iter(ret))]['changes'])
        self.assertEqual(self._read(name), self.with_matching_block)
        # Pass 1a: Re-run state, no changes should be made
        ret = self.run_state('file.blockreplace',
                             name=name,
                             content=self.content,
                             marker_start=self.marker_start,
                             marker_end=self.marker_end)
        self.assertSaltTrueReturn(ret)
        self.assertFalse(ret[next(iter(ret))]['changes'])
        self.assertEqual(self._read(name), self.with_matching_block)

        # Pass 2: content does not end in newline
        self._write(name, self.with_matching_block)
        ret = self.run_state('file.blockreplace',
                             name=name,
                             content=self.content.rstrip('\r\n'),
                             marker_start=self.marker_start,
                             marker_end=self.marker_end)
        self.assertSaltTrueReturn(ret)
        self.assertFalse(ret[next(iter(ret))]['changes'])
        self.assertEqual(self._read(name), self.with_matching_block)
        # Pass 2a: Re-run state, no changes should be made
        ret = self.run_state('file.blockreplace',
                             name=name,
                             content=self.content.rstrip('\r\n'),
                             marker_start=self.marker_start,
                             marker_end=self.marker_end)
        self.assertSaltTrueReturn(ret)
        self.assertFalse(ret[next(iter(ret))]['changes'])
        self.assertEqual(self._read(name), self.with_matching_block)

    @with_tempfile()
    def test_matching_block_append_newline(self, name):
        '''
        Test blockreplace when block exists and its contents are a match. Test
        with append_newline explicitly set to True. This will result in an
        extra newline when the content ends in a newline, and will not when the
        content does not end in a newline.
        '''
        # Pass 1: content ends in newline
        self._write(name, self.with_matching_block)
        ret = self.run_state('file.blockreplace',
                             name=name,
                             content=self.content,
                             marker_start=self.marker_start,
                             marker_end=self.marker_end,
                             append_newline=True)
        self.assertSaltTrueReturn(ret)
        self.assertTrue(ret[next(iter(ret))]['changes'])
        self.assertEqual(
            self._read(name),
            self.with_matching_block_and_extra_newline)
        # Pass 1a: Re-run state, no changes should be made
        ret = self.run_state('file.blockreplace',
                             name=name,
                             content=self.content,
                             marker_start=self.marker_start,
                             marker_end=self.marker_end,
                             append_newline=True)
        self.assertSaltTrueReturn(ret)
        self.assertFalse(ret[next(iter(ret))]['changes'])
        self.assertEqual(
            self._read(name),
            self.with_matching_block_and_extra_newline)

        # Pass 2: content does not end in newline
        self._write(name, self.with_matching_block)
        ret = self.run_state('file.blockreplace',
                             name=name,
                             content=self.content.rstrip('\r\n'),
                             marker_start=self.marker_start,
                             marker_end=self.marker_end,
                             append_newline=True)
        self.assertSaltTrueReturn(ret)
        self.assertFalse(ret[next(iter(ret))]['changes'])
        self.assertEqual(self._read(name), self.with_matching_block)
        # Pass 2a: Re-run state, no changes should be made
        ret = self.run_state('file.blockreplace',
                             name=name,
                             content=self.content.rstrip('\r\n'),
                             marker_start=self.marker_start,
                             marker_end=self.marker_end,
                             append_newline=True)
        self.assertSaltTrueReturn(ret)
        self.assertFalse(ret[next(iter(ret))]['changes'])
        self.assertEqual(self._read(name), self.with_matching_block)

    @with_tempfile()
    def test_matching_block_no_append_newline(self, name):
        '''
        Test blockreplace when block exists and its contents are a match. Test
        with append_newline explicitly set to False. This will result in the
        marker_end not being directly preceded by a newline when the content
        does not end in a newline.
        '''
        # Pass 1: content ends in newline
        self._write(name, self.with_matching_block)
        ret = self.run_state('file.blockreplace',
                             name=name,
                             content=self.content,
                             marker_start=self.marker_start,
                             marker_end=self.marker_end,
                             append_newline=False)
        self.assertSaltTrueReturn(ret)
        self.assertFalse(ret[next(iter(ret))]['changes'])
        self.assertEqual(self._read(name), self.with_matching_block)

        # Pass 1a: Re-run state, no changes should be made
        ret = self.run_state('file.blockreplace',
                             name=name,
                             content=self.content,
                             marker_start=self.marker_start,
                             marker_end=self.marker_end,
                             append_newline=False)
        self.assertSaltTrueReturn(ret)
        self.assertFalse(ret[next(iter(ret))]['changes'])
        self.assertEqual(self._read(name), self.with_matching_block)

        # Pass 2: content does not end in newline
        self._write(name, self.with_matching_block)
        ret = self.run_state('file.blockreplace',
                             name=name,
                             content=self.content.rstrip('\r\n'),
                             marker_start=self.marker_start,
                             marker_end=self.marker_end,
                             append_newline=False)
        self.assertSaltTrueReturn(ret)
        self.assertTrue(ret[next(iter(ret))]['changes'])
        self.assertEqual(
            self._read(name),
            self.with_matching_block_and_marker_end_not_after_newline)

        # Pass 2a: Re-run state, no changes should be made
        ret = self.run_state('file.blockreplace',
                             name=name,
                             content=self.content.rstrip('\r\n'),
                             marker_start=self.marker_start,
                             marker_end=self.marker_end,
                             append_newline=False)
        self.assertSaltTrueReturn(ret)
        self.assertFalse(ret[next(iter(ret))]['changes'])
        self.assertEqual(
            self._read(name),
            self.with_matching_block_and_marker_end_not_after_newline)

    @with_tempfile()
    def test_matching_block_and_marker_not_after_newline(self, name):
        '''
        Test blockreplace when block exists and its contents are a match, but
        the marker_end is not directly preceded by a newline.
        '''
        # Pass 1: content ends in newline
        self._write(
            name,
            self.with_matching_block_and_marker_end_not_after_newline)
        ret = self.run_state('file.blockreplace',
                             name=name,
                             content=self.content,
                             marker_start=self.marker_start,
                             marker_end=self.marker_end)
        self.assertSaltTrueReturn(ret)
        self.assertTrue(ret[next(iter(ret))]['changes'])
        self.assertEqual(self._read(name), self.with_matching_block)
        # Pass 1a: Re-run state, no changes should be made
        ret = self.run_state('file.blockreplace',
                             name=name,
                             content=self.content,
                             marker_start=self.marker_start,
                             marker_end=self.marker_end)
        self.assertSaltTrueReturn(ret)
        self.assertFalse(ret[next(iter(ret))]['changes'])
        self.assertEqual(self._read(name), self.with_matching_block)

        # Pass 2: content does not end in newline
        self._write(
            name,
            self.with_matching_block_and_marker_end_not_after_newline)
        ret = self.run_state('file.blockreplace',
                             name=name,
                             content=self.content.rstrip('\r\n'),
                             marker_start=self.marker_start,
                             marker_end=self.marker_end)
        self.assertSaltTrueReturn(ret)
        self.assertTrue(ret[next(iter(ret))]['changes'])
        self.assertEqual(self._read(name), self.with_matching_block)
        # Pass 2a: Re-run state, no changes should be made
        ret = self.run_state('file.blockreplace',
                             name=name,
                             content=self.content.rstrip('\r\n'),
                             marker_start=self.marker_start,
                             marker_end=self.marker_end)
        self.assertSaltTrueReturn(ret)
        self.assertFalse(ret[next(iter(ret))]['changes'])
        self.assertEqual(self._read(name), self.with_matching_block)

    @with_tempfile()
    def test_matching_block_and_marker_not_after_newline_append_newline(self, name):
        '''
        Test blockreplace when block exists and its contents are a match, but
        the marker_end is not directly preceded by a newline. Test with
        append_newline explicitly set to True. This will result in an extra
        newline when the content ends in a newline, and will not when the
        content does not end in a newline.
        '''
        # Pass 1: content ends in newline
        self._write(
            name,
            self.with_matching_block_and_marker_end_not_after_newline)
        ret = self.run_state('file.blockreplace',
                             name=name,
                             content=self.content,
                             marker_start=self.marker_start,
                             marker_end=self.marker_end,
                             append_newline=True)
        self.assertSaltTrueReturn(ret)
        self.assertTrue(ret[next(iter(ret))]['changes'])
        self.assertEqual(
            self._read(name),
            self.with_matching_block_and_extra_newline)
        # Pass 1a: Re-run state, no changes should be made
        ret = self.run_state('file.blockreplace',
                             name=name,
                             content=self.content,
                             marker_start=self.marker_start,
                             marker_end=self.marker_end,
                             append_newline=True)
        self.assertSaltTrueReturn(ret)
        self.assertFalse(ret[next(iter(ret))]['changes'])
        self.assertEqual(
            self._read(name),
            self.with_matching_block_and_extra_newline)

        # Pass 2: content does not end in newline
        self._write(
            name,
            self.with_matching_block_and_marker_end_not_after_newline)
        ret = self.run_state('file.blockreplace',
                             name=name,
                             content=self.content.rstrip('\r\n'),
                             marker_start=self.marker_start,
                             marker_end=self.marker_end,
                             append_newline=True)
        self.assertSaltTrueReturn(ret)
        self.assertTrue(ret[next(iter(ret))]['changes'])
        self.assertEqual(self._read(name), self.with_matching_block)
        # Pass 2a: Re-run state, no changes should be made
        ret = self.run_state('file.blockreplace',
                             name=name,
                             content=self.content.rstrip('\r\n'),
                             marker_start=self.marker_start,
                             marker_end=self.marker_end,
                             append_newline=True)
        self.assertSaltTrueReturn(ret)
        self.assertFalse(ret[next(iter(ret))]['changes'])
        self.assertEqual(self._read(name), self.with_matching_block)

    @with_tempfile()
    def test_matching_block_and_marker_not_after_newline_no_append_newline(self, name):
        '''
        Test blockreplace when block exists and its contents are a match, but
        the marker_end is not directly preceded by a newline. Test with
        append_newline explicitly set to False.
        '''
        # Pass 1: content ends in newline
        self._write(
            name,
            self.with_matching_block_and_marker_end_not_after_newline)
        ret = self.run_state('file.blockreplace',
                             name=name,
                             content=self.content,
                             marker_start=self.marker_start,
                             marker_end=self.marker_end,
                             append_newline=False)
        self.assertSaltTrueReturn(ret)
        self.assertTrue(ret[next(iter(ret))]['changes'])
        self.assertEqual(self._read(name), self.with_matching_block)
        # Pass 1a: Re-run state, no changes should be made
        ret = self.run_state('file.blockreplace',
                             name=name,
                             content=self.content,
                             marker_start=self.marker_start,
                             marker_end=self.marker_end,
                             append_newline=False)
        self.assertSaltTrueReturn(ret)
        self.assertFalse(ret[next(iter(ret))]['changes'])
        self.assertEqual(self._read(name), self.with_matching_block)

        # Pass 2: content does not end in newline
        self._write(
            name,
            self.with_matching_block_and_marker_end_not_after_newline)
        ret = self.run_state('file.blockreplace',
                             name=name,
                             content=self.content.rstrip('\r\n'),
                             marker_start=self.marker_start,
                             marker_end=self.marker_end,
                             append_newline=False)
        self.assertSaltTrueReturn(ret)
        self.assertFalse(ret[next(iter(ret))]['changes'])
        self.assertEqual(
            self._read(name),
            self.with_matching_block_and_marker_end_not_after_newline)
        # Pass 2a: Re-run state, no changes should be made
        ret = self.run_state('file.blockreplace',
                             name=name,
                             content=self.content.rstrip('\r\n'),
                             marker_start=self.marker_start,
                             marker_end=self.marker_end,
                             append_newline=False)
        self.assertSaltTrueReturn(ret)
        self.assertFalse(ret[next(iter(ret))]['changes'])
        self.assertEqual(
            self._read(name),
            self.with_matching_block_and_marker_end_not_after_newline)


class RemoteFileTest(ModuleCase, SaltReturnAssertsMixin):
    '''
    Uses a local tornado webserver to test http(s) file.managed states with and
    without skip_verify
    '''
    @classmethod
    def setUpClass(cls):
        cls.webserver = Webserver()
        cls.webserver.start()
        cls.source = cls.webserver.url('grail/scene33')
        if IS_WINDOWS:
            # CRLF vs LF causes a different hash on windows
            cls.source_hash = '21438b3d5fd2c0028bcab92f7824dc69'
        else:
            cls.source_hash = 'd2feb3beb323c79fc7a0f44f1408b4a3'

    @classmethod
    def tearDownClass(cls):
        cls.webserver.stop()

    @with_tempfile(create=False)
    def setUp(self, name):  # pylint: disable=arguments-differ
        self.name = name

    def tearDown(self):
        try:
            os.remove(self.name)
        except OSError as exc:
            if exc.errno != errno.ENOENT:
                raise exc

    def run_state(self, *args, **kwargs):
        ret = super(RemoteFileTest, self).run_state(*args, **kwargs)
        log.debug('ret = %s', ret)
        return ret

    def test_file_managed_http_source_no_hash(self):
        '''
        Test a remote file with no hash
        '''
        ret = self.run_state('file.managed',
                             name=self.name,
                             source=self.source,
                             skip_verify=False)
        # This should fail because no hash was provided
        self.assertSaltFalseReturn(ret)

    def test_file_managed_http_source(self):
        '''
        Test a remote file with no hash
        '''
        ret = self.run_state('file.managed',
                             name=self.name,
                             source=self.source,
                             source_hash=self.source_hash,
                             skip_verify=False)
        self.assertSaltTrueReturn(ret)

    def test_file_managed_http_source_skip_verify(self):
        '''
        Test a remote file using skip_verify
        '''
        ret = self.run_state('file.managed',
                             name=self.name,
                             source=self.source,
                             skip_verify=True)
        self.assertSaltTrueReturn(ret)

<<<<<<< HEAD

@skipIf(not salt.utils.path.which('patch'), 'patch is not installed')
class PatchTest(ModuleCase, SaltReturnAssertsMixin):

    @classmethod
    def setUpClass(cls):
        cls.webserver = Webserver()
        cls.webserver.start()

        cls.numbers_patch_name = 'numbers.patch'
        cls.math_patch_name = 'math.patch'
        cls.all_patch_name = 'all.patch'
        cls.numbers_patch_template_name = cls.numbers_patch_name + '.jinja'
        cls.math_patch_template_name = cls.math_patch_name + '.jinja'
        cls.all_patch_template_name = cls.all_patch_name + '.jinja'

        cls.numbers_patch_path = 'patches/' + cls.numbers_patch_name
        cls.math_patch_path = 'patches/' + cls.math_patch_name
        cls.all_patch_path = 'patches/' + cls.all_patch_name
        cls.numbers_patch_template_path = \
            'patches/' + cls.numbers_patch_template_name
        cls.math_patch_template_path = \
            'patches/' + cls.math_patch_template_name
        cls.all_patch_template_path = \
            'patches/' + cls.all_patch_template_name

        cls.numbers_patch = 'salt://' + cls.numbers_patch_path
        cls.math_patch = 'salt://' + cls.math_patch_path
        cls.all_patch = 'salt://' + cls.all_patch_path
        cls.numbers_patch_template = 'salt://' + cls.numbers_patch_template_path
        cls.math_patch_template = 'salt://' + cls.math_patch_template_path
        cls.all_patch_template = 'salt://' + cls.all_patch_template_path

        cls.numbers_patch_http = cls.webserver.url(cls.numbers_patch_path)
        cls.math_patch_http = cls.webserver.url(cls.math_patch_path)
        cls.all_patch_http = cls.webserver.url(cls.all_patch_path)
        cls.numbers_patch_template_http = \
            cls.webserver.url(cls.numbers_patch_template_path)
        cls.math_patch_template_http = \
            cls.webserver.url(cls.math_patch_template_path)
        cls.all_patch_template_http = \
            cls.webserver.url(cls.all_patch_template_path)

        patches_dir = os.path.join(FILES, 'file', 'base', 'patches')
        cls.numbers_patch_hash = salt.utils.hashutils.get_hash(
            os.path.join(patches_dir, cls.numbers_patch_name)
        )
        cls.math_patch_hash = salt.utils.hashutils.get_hash(
            os.path.join(patches_dir, cls.math_patch_name)
        )
        cls.all_patch_hash = salt.utils.hashutils.get_hash(
            os.path.join(patches_dir, cls.all_patch_name)
        )
        cls.numbers_patch_template_hash = salt.utils.hashutils.get_hash(
            os.path.join(patches_dir, cls.numbers_patch_template_name)
        )
        cls.math_patch_template_hash = salt.utils.hashutils.get_hash(
            os.path.join(patches_dir, cls.math_patch_template_name)
        )
        cls.all_patch_template_hash = salt.utils.hashutils.get_hash(
            os.path.join(patches_dir, cls.all_patch_template_name)
        )

        cls.context = {'two': 'two', 'ten': 10}

    @classmethod
    def tearDownClass(cls):
        cls.webserver.stop()

    def setUp(self):
        '''
        Create a new unpatched set of files
        '''
        self.base_dir = tempfile.mkdtemp(dir=TMP)
        os.makedirs(os.path.join(self.base_dir, 'foo', 'bar'))
        self.numbers_file = os.path.join(self.base_dir, 'foo', 'numbers.txt')
        self.math_file = os.path.join(self.base_dir, 'foo', 'bar', 'math.txt')
        with salt.utils.files.fopen(self.numbers_file, 'w') as fp_:
            fp_.write(textwrap.dedent('''\
                one
                two
                three

                1
                2
                3
                '''))
        with salt.utils.files.fopen(self.math_file, 'w') as fp_:
            fp_.write(textwrap.dedent('''\
                Five plus five is ten

                Four squared is sixteen
                '''))

        self.addCleanup(shutil.rmtree, self.base_dir, ignore_errors=True)

    def test_patch_single_file(self):
        '''
        Test file.patch using a patch applied to a single file
        '''
        ret = self.run_state(
            'file.patch',
            name=self.numbers_file,
            source=self.numbers_patch,
        )
        self.assertSaltTrueReturn(ret)
        ret = ret[next(iter(ret))]
        self.assertEqual(ret['comment'], 'Patch successfully applied')

        # Re-run the state, should succeed and there should be a message about
        # a partially-applied hunk.
        ret = self.run_state(
            'file.patch',
            name=self.numbers_file,
            source=self.numbers_patch,
        )
        self.assertSaltTrueReturn(ret)
        ret = ret[next(iter(ret))]
        self.assertEqual(ret['comment'], 'Patch was already applied')
        self.assertEqual(ret['changes'], {})

    def test_patch_directory(self):
        '''
        Test file.patch using a patch applied to a directory, with changes
        spanning multiple files.
        '''
        ret = self.run_state(
            'file.patch',
            name=self.base_dir,
            source=self.all_patch,
            strip=1,
        )
        self.assertSaltTrueReturn(ret)
        ret = ret[next(iter(ret))]
        self.assertEqual(ret['comment'], 'Patch successfully applied')

        # Re-run the state, should succeed and there should be a message about
        # a partially-applied hunk.
        ret = self.run_state(
            'file.patch',
            name=self.base_dir,
            source=self.all_patch,
            strip=1,
        )
        self.assertSaltTrueReturn(ret)
        ret = ret[next(iter(ret))]
        self.assertEqual(ret['comment'], 'Patch was already applied')
        self.assertEqual(ret['changes'], {})

    def test_patch_strip_parsing(self):
        '''
        Test that we successfuly parse -p/--strip when included in the options
        '''
        # Run the state using -p1
        ret = self.run_state(
            'file.patch',
            name=self.base_dir,
            source=self.all_patch,
            options='-p1',
        )
        self.assertSaltTrueReturn(ret)
        ret = ret[next(iter(ret))]
        self.assertEqual(ret['comment'], 'Patch successfully applied')

        # Re-run the state using --strip=1
        ret = self.run_state(
            'file.patch',
            name=self.base_dir,
            source=self.all_patch,
            options='--strip=1',
        )
        self.assertSaltTrueReturn(ret)
        ret = ret[next(iter(ret))]
        self.assertEqual(ret['comment'], 'Patch was already applied')
        self.assertEqual(ret['changes'], {})

        # Re-run the state using --strip 1
        ret = self.run_state(
            'file.patch',
            name=self.base_dir,
            source=self.all_patch,
            options='--strip 1',
        )
        self.assertSaltTrueReturn(ret)
        ret = ret[next(iter(ret))]
        self.assertEqual(ret['comment'], 'Patch was already applied')
        self.assertEqual(ret['changes'], {})

    def test_patch_saltenv(self):
        '''
        Test that we attempt to download the patch from a non-base saltenv
        '''
        # This state will fail because we don't have a patch file in that
        # environment, but that is OK, we just want to test that we're looking
        # in an environment other than base.
        ret = self.run_state(
            'file.patch',
            name=self.math_file,
            source=self.math_patch,
            saltenv='prod',
        )
        self.assertSaltFalseReturn(ret)
        ret = ret[next(iter(ret))]
        self.assertEqual(
            ret['comment'],
            "Source file {0} not found in saltenv 'prod'".format(self.math_patch)
        )

    def test_patch_single_file_failure(self):
        '''
        Test file.patch using a patch applied to a single file. This tests a
        failed patch.
        '''
        # Empty the file to ensure that the patch doesn't apply cleanly
        with salt.utils.files.fopen(self.numbers_file, 'w'):
            pass

        ret = self.run_state(
            'file.patch',
            name=self.numbers_file,
            source=self.numbers_patch,
        )
        self.assertSaltFalseReturn(ret)
        ret = ret[next(iter(ret))]
        self.assertIn('Patch would not apply cleanly', ret['comment'])

        # Test the reject_file option and ensure that the rejects are written
        # to the path specified.
        reject_file = salt.utils.files.mkstemp()
        ret = self.run_state(
            'file.patch',
            name=self.numbers_file,
            source=self.numbers_patch,
            reject_file=reject_file,
            strip=1,
        )
        self.assertSaltFalseReturn(ret)
        ret = ret[next(iter(ret))]
        self.assertIn('Patch would not apply cleanly', ret['comment'])
        self.assertIn(
            'saving rejects to file {0}'.format(reject_file),
            ret['comment']
        )

    def test_patch_directory_failure(self):
        '''
        Test file.patch using a patch applied to a directory, with changes
        spanning multiple files.
        '''
        # Empty the file to ensure that the patch doesn't apply
        with salt.utils.files.fopen(self.math_file, 'w'):
            pass

        ret = self.run_state(
            'file.patch',
            name=self.base_dir,
            source=self.all_patch,
            strip=1,
        )
        self.assertSaltFalseReturn(ret)
        ret = ret[next(iter(ret))]
        self.assertIn('Patch would not apply cleanly', ret['comment'])

        # Test the reject_file option and ensure that the rejects are written
        # to the path specified.
        reject_file = salt.utils.files.mkstemp()
        ret = self.run_state(
            'file.patch',
            name=self.base_dir,
            source=self.all_patch,
            reject_file=reject_file,
            strip=1,
        )
        self.assertSaltFalseReturn(ret)
        ret = ret[next(iter(ret))]
        self.assertIn('Patch would not apply cleanly', ret['comment'])
        self.assertIn(
            'saving rejects to file {0}'.format(reject_file),
            ret['comment']
        )

    def test_patch_single_file_remote_source(self):
        '''
        Test file.patch using a patch applied to a single file, with the patch
        coming from a remote source.
        '''
        # Try without a source_hash and without skip_verify=True, this should
        # fail with a message about the source_hash
        ret = self.run_state(
            'file.patch',
            name=self.math_file,
            source=self.math_patch_http,
        )
        self.assertSaltFalseReturn(ret)
        ret = ret[next(iter(ret))]
        self.assertIn('Unable to verify upstream hash', ret['comment'])

        # Re-run the state with a source hash, it should now succeed
        ret = self.run_state(
            'file.patch',
            name=self.math_file,
            source=self.math_patch_http,
            source_hash=self.math_patch_hash,
        )
        self.assertSaltTrueReturn(ret)
        ret = ret[next(iter(ret))]
        self.assertEqual(ret['comment'], 'Patch successfully applied')

        # Re-run again, this time with no hash and skip_verify=True to test
        # skipping hash verification
        ret = self.run_state(
            'file.patch',
            name=self.math_file,
            source=self.math_patch_http,
            skip_verify=True,
        )
        self.assertSaltTrueReturn(ret)
        ret = ret[next(iter(ret))]
        self.assertEqual(ret['comment'], 'Patch was already applied')
        self.assertEqual(ret['changes'], {})

    def test_patch_directory_remote_source(self):
        '''
        Test file.patch using a patch applied to a directory, with changes
        spanning multiple files, and the patch file coming from a remote
        source.
        '''
        # Try without a source_hash and without skip_verify=True, this should
        # fail with a message about the source_hash
        ret = self.run_state(
            'file.patch',
            name=self.base_dir,
            source=self.all_patch_http,
            strip=1,
        )
        self.assertSaltFalseReturn(ret)
        ret = ret[next(iter(ret))]
        self.assertIn('Unable to verify upstream hash', ret['comment'])

        # Re-run the state with a source hash, it should now succeed
        ret = self.run_state(
            'file.patch',
            name=self.base_dir,
            source=self.all_patch_http,
            source_hash=self.all_patch_hash,
            strip=1,
        )
        self.assertSaltTrueReturn(ret)
        ret = ret[next(iter(ret))]
        self.assertEqual(ret['comment'], 'Patch successfully applied')

        # Re-run again, this time with no hash and skip_verify=True to test
        # skipping hash verification
        ret = self.run_state(
            'file.patch',
            name=self.base_dir,
            source=self.all_patch_http,
            strip=1,
            skip_verify=True,
        )
        self.assertSaltTrueReturn(ret)
        ret = ret[next(iter(ret))]
        self.assertEqual(ret['comment'], 'Patch was already applied')
        self.assertEqual(ret['changes'], {})

    def test_patch_single_file_template(self):
        '''
        Test file.patch using a patch applied to a single file, with jinja
        templating applied to the patch file.
        '''
        ret = self.run_state(
            'file.patch',
            name=self.numbers_file,
            source=self.numbers_patch_template,
            template='jinja',
            context=self.context,
        )
        self.assertSaltTrueReturn(ret)
        ret = ret[next(iter(ret))]
        self.assertEqual(ret['comment'], 'Patch successfully applied')

        # Re-run the state, should succeed and there should be a message about
        # a partially-applied hunk.
        ret = self.run_state(
            'file.patch',
            name=self.numbers_file,
            source=self.numbers_patch_template,
            template='jinja',
            context=self.context,
        )
        self.assertSaltTrueReturn(ret)
        ret = ret[next(iter(ret))]
        self.assertEqual(ret['comment'], 'Patch was already applied')
        self.assertEqual(ret['changes'], {})

    def test_patch_directory_template(self):
        '''
        Test file.patch using a patch applied to a directory, with changes
        spanning multiple files, and with jinja templating applied to the patch
        file.
        '''
        ret = self.run_state(
            'file.patch',
            name=self.base_dir,
            source=self.all_patch_template,
            template='jinja',
            context=self.context,
            strip=1,
        )
        self.assertSaltTrueReturn(ret)
        ret = ret[next(iter(ret))]
        self.assertEqual(ret['comment'], 'Patch successfully applied')

        # Re-run the state, should succeed and there should be a message about
        # a partially-applied hunk.
        ret = self.run_state(
            'file.patch',
            name=self.base_dir,
            source=self.all_patch_template,
            template='jinja',
            context=self.context,
            strip=1,
        )
        self.assertSaltTrueReturn(ret)
        ret = ret[next(iter(ret))]
        self.assertEqual(ret['comment'], 'Patch was already applied')
        self.assertEqual(ret['changes'], {})

    def test_patch_single_file_remote_source_template(self):
        '''
        Test file.patch using a patch applied to a single file, with the patch
        coming from a remote source.
        '''
        # Try without a source_hash and without skip_verify=True, this should
        # fail with a message about the source_hash
        ret = self.run_state(
            'file.patch',
            name=self.math_file,
            source=self.math_patch_template_http,
            template='jinja',
            context=self.context,
        )
        self.assertSaltFalseReturn(ret)
        ret = ret[next(iter(ret))]
        self.assertIn('Unable to verify upstream hash', ret['comment'])

        # Re-run the state with a source hash, it should now succeed
        ret = self.run_state(
            'file.patch',
            name=self.math_file,
            source=self.math_patch_template_http,
            source_hash=self.math_patch_template_hash,
            template='jinja',
            context=self.context,
        )
        self.assertSaltTrueReturn(ret)
        ret = ret[next(iter(ret))]
        self.assertEqual(ret['comment'], 'Patch successfully applied')

        # Re-run again, this time with no hash and skip_verify=True to test
        # skipping hash verification
        ret = self.run_state(
            'file.patch',
            name=self.math_file,
            source=self.math_patch_template_http,
            template='jinja',
            context=self.context,
            skip_verify=True,
        )
        self.assertSaltTrueReturn(ret)
        ret = ret[next(iter(ret))]
        self.assertEqual(ret['comment'], 'Patch was already applied')
        self.assertEqual(ret['changes'], {})

    def test_patch_directory_remote_source_template(self):
        '''
        Test file.patch using a patch applied to a directory, with changes
        spanning multiple files, and the patch file coming from a remote
        source.
        '''
        # Try without a source_hash and without skip_verify=True, this should
        # fail with a message about the source_hash
        ret = self.run_state(
            'file.patch',
            name=self.base_dir,
            source=self.all_patch_template_http,
            template='jinja',
            context=self.context,
            strip=1,
        )
        self.assertSaltFalseReturn(ret)
        ret = ret[next(iter(ret))]
        self.assertIn('Unable to verify upstream hash', ret['comment'])

        # Re-run the state with a source hash, it should now succeed
        ret = self.run_state(
            'file.patch',
            name=self.base_dir,
            source=self.all_patch_template_http,
            source_hash=self.all_patch_template_hash,
            template='jinja',
            context=self.context,
            strip=1,
        )
        self.assertSaltTrueReturn(ret)
        ret = ret[next(iter(ret))]
        self.assertEqual(ret['comment'], 'Patch successfully applied')

        # Re-run again, this time with no hash and skip_verify=True to test
        # skipping hash verification
        ret = self.run_state(
            'file.patch',
            name=self.base_dir,
            source=self.all_patch_template_http,
            template='jinja',
            context=self.context,
            strip=1,
            skip_verify=True,
        )
        self.assertSaltTrueReturn(ret)
        ret = ret[next(iter(ret))]
        self.assertEqual(ret['comment'], 'Patch was already applied')
        self.assertEqual(ret['changes'], {})

    def test_patch_test_mode(self):
        '''
        Test file.patch using test=True
        '''
        # Try without a source_hash and without skip_verify=True, this should
        # fail with a message about the source_hash
        ret = self.run_state(
            'file.patch',
            name=self.numbers_file,
            source=self.numbers_patch,
            test=True,
        )
        self.assertSaltNoneReturn(ret)
        ret = ret[next(iter(ret))]
        self.assertEqual(ret['comment'], 'The patch would be applied')
        self.assertTrue(ret['changes'])

        # Apply the patch for real. We'll then be able to test below that we
        # exit with a True rather than a None result if test=True is used on an
        # already-applied patch.
        ret = self.run_state(
            'file.patch',
            name=self.numbers_file,
            source=self.numbers_patch,
        )
        self.assertSaltTrueReturn(ret)
        ret = ret[next(iter(ret))]
        self.assertEqual(ret['comment'], 'Patch successfully applied')
        self.assertTrue(ret['changes'])

        # Run again with test=True. Since the pre-check happens before we do
        # the __opts__['test'] check, we should exit with a True result just
        # the same as if we try to run this state on an already-patched file
        # *without* test=True.
        ret = self.run_state(
            'file.patch',
            name=self.numbers_file,
            source=self.numbers_patch,
            test=True,
        )
        self.assertSaltTrueReturn(ret)
        ret = ret[next(iter(ret))]
        self.assertEqual(ret['comment'], 'Patch was already applied')
        self.assertEqual(ret['changes'], {})

        # Empty the file to ensure that the patch doesn't apply cleanly
        with salt.utils.files.fopen(self.numbers_file, 'w'):
            pass

        # Run again with test=True. Similar to the above run, we are testing
        # that we return before we reach the __opts__['test'] check. In this
        # case we should return a False result because we should already know
        # by this point that the patch will not apply cleanly.
        ret = self.run_state(
            'file.patch',
            name=self.numbers_file,
            source=self.numbers_patch,
            test=True,
        )
        self.assertSaltFalseReturn(ret)
        ret = ret[next(iter(ret))]
        self.assertIn('Patch would not apply cleanly', ret['comment'])
        self.assertEqual(ret['changes'], {})
=======
    def test_file_managed_keep_source_false_http(self):
        '''
        This test ensures that we properly clean the cached file if keep_source
        is set to False, for source files using an http:// URL
        '''
        # Run the state
        ret = self.run_state('file.managed',
                             name=self.name,
                             source=self.source,
                             source_hash=self.source_hash,
                             keep_source=False)
        ret = ret[next(iter(ret))]
        assert ret['result'] is True

        # Now make sure that the file is not cached
        result = self.run_function('cp.is_cached', [self.source])
        assert result == '', 'File is still cached at {0}'.format(result)

>>>>>>> 1faf6a7e

WIN_TEST_FILE = 'c:/testfile'


@destructiveTest
@skipIf(not IS_WINDOWS, 'windows test only')
class WinFileTest(ModuleCase):
    '''
    Test for the file state on Windows
    '''
    def setUp(self):
        self.run_state('file.managed', name=WIN_TEST_FILE, makedirs=True, contents='Only a test')

    def tearDown(self):
        self.run_state('file.absent', name=WIN_TEST_FILE)

    def test_file_managed(self):
        '''
        Test file.managed on Windows
        '''
        self.assertTrue(self.run_state('file.exists', name=WIN_TEST_FILE))

    def test_file_copy(self):
        '''
        Test file.copy on Windows
        '''
        ret = self.run_state('file.copy', name='c:/testfile_copy', makedirs=True, source=WIN_TEST_FILE)
        self.assertTrue(ret)

    def test_file_comment(self):
        '''
        Test file.comment on Windows
        '''
        self.run_state('file.comment', name=WIN_TEST_FILE, regex='^Only')
        with salt.utils.files.fopen(WIN_TEST_FILE, 'r') as fp_:
            self.assertTrue(fp_.read().startswith('#Only'))

    def test_file_replace(self):
        '''
        Test file.replace on Windows
        '''
        self.run_state('file.replace', name=WIN_TEST_FILE, pattern='test', repl='testing')
        with salt.utils.files.fopen(WIN_TEST_FILE, 'r') as fp_:
            self.assertIn('testing', fp_.read())

    def test_file_absent(self):
        '''
        Test file.absent on Windows
        '''
        ret = self.run_state('file.absent', name=WIN_TEST_FILE)
        self.assertTrue(ret)<|MERGE_RESOLUTION|>--- conflicted
+++ resolved
@@ -2320,7 +2320,7 @@
             if salt.utils.platform.is_windows():
                 import subprocess
                 import win32api
-                p = subprocess.Popen(salt.utils.to_str('type {}'.format(win32api.GetShortPathName(test_file))),
+                p = subprocess.Popen(salt.utils.stringutils.to_str('type {}'.format(win32api.GetShortPathName(test_file))),
                     shell=True, stdout=subprocess.PIPE, stderr=subprocess.PIPE)
                 p.poll()
                 out = p.stdout.read()
@@ -3898,7 +3898,24 @@
                              skip_verify=True)
         self.assertSaltTrueReturn(ret)
 
-<<<<<<< HEAD
+    def test_file_managed_keep_source_false_http(self):
+        '''
+        This test ensures that we properly clean the cached file if keep_source
+        is set to False, for source files using an http:// URL
+        '''
+        # Run the state
+        ret = self.run_state('file.managed',
+                             name=self.name,
+                             source=self.source,
+                             source_hash=self.source_hash,
+                             keep_source=False)
+        ret = ret[next(iter(ret))]
+        assert ret['result'] is True
+
+        # Now make sure that the file is not cached
+        result = self.run_function('cp.is_cached', [self.source])
+        assert result == '', 'File is still cached at {0}'.format(result)
+
 
 @skipIf(not salt.utils.path.which('patch'), 'patch is not installed')
 class PatchTest(ModuleCase, SaltReturnAssertsMixin):
@@ -4486,26 +4503,6 @@
         ret = ret[next(iter(ret))]
         self.assertIn('Patch would not apply cleanly', ret['comment'])
         self.assertEqual(ret['changes'], {})
-=======
-    def test_file_managed_keep_source_false_http(self):
-        '''
-        This test ensures that we properly clean the cached file if keep_source
-        is set to False, for source files using an http:// URL
-        '''
-        # Run the state
-        ret = self.run_state('file.managed',
-                             name=self.name,
-                             source=self.source,
-                             source_hash=self.source_hash,
-                             keep_source=False)
-        ret = ret[next(iter(ret))]
-        assert ret['result'] is True
-
-        # Now make sure that the file is not cached
-        result = self.run_function('cp.is_cached', [self.source])
-        assert result == '', 'File is still cached at {0}'.format(result)
-
->>>>>>> 1faf6a7e
 
 WIN_TEST_FILE = 'c:/testfile'
 
