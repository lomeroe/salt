--- conflicted
+++ resolved
@@ -5,15 +5,12 @@
 
 # Import Python libs
 from __future__ import absolute_import, print_function, unicode_literals
-
-<<<<<<< HEAD
+import os
+
 # Import Salt Testing Libs
 from tests.support.mixins import LoaderModuleMockMixin
 from tests.support.unit import TestCase, skipIf
 from tests.support.mock import MagicMock, patch, NO_MOCK, NO_MOCK_REASON
-=======
-import os
->>>>>>> 0917bae8
 
 # Import Salt Libs
 import salt.modules.dpkg_lowpkg as dpkg
@@ -100,7 +97,6 @@
         with patch.dict(dpkg.__salt__, {"cmd.run_all": mock}):
             self.assertEqual(dpkg.file_dict("httpd"), "Error:  error")
 
-<<<<<<< HEAD
     def test_bin_pkg_info_spaces(self):
         """
         Test the bin_pkg_info function
@@ -158,7 +154,7 @@
                     self.assertEqual(
                         dpkg.bin_pkg_info("package.deb")["name"], "package_name"
                     )
-=======
+
     def test_info(self):
         """
         Test package info
@@ -238,5 +234,4 @@
                         "version": "4.4.18-2ubuntu1",
                     }
                 },
-            )
->>>>>>> 0917bae8
+            )