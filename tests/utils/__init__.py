# -*- coding: utf-8 -*-
from __future__ import absolute_import

try:
    import cherrypy

    HAS_CHERRYPY = True
except ImportError:
    HAS_CHERRYPY = False

import os

import salt.config
from ..integration import TMP_CONF_DIR

if HAS_CHERRYPY:
    from .cptestcase import BaseCherryPyTestCase
    from salt.netapi.rest_cherrypy import app
else:
    from salttesting.unit import (
        TestCase,
        skipIf,
    )

    @skipIf(HAS_CHERRYPY is False, 'The CherryPy python package needs to be installed')
    class BaseCherryPyTestCase(TestCase):
        pass

    class BaseToolsTest(BaseCherryPyTestCase):
        pass


class BaseRestCherryPyTest(BaseCherryPyTestCase):
    '''
    A base TestCase subclass for the rest_cherrypy module

    This mocks all interactions with Salt-core and sets up a dummy
    (unsubscribed) CherryPy web server.
    '''
    __opts__ = None

    def __init__(self, *args, **kwargs):
        super(BaseRestCherryPyTest, self).__init__(*args, **kwargs)

        master_conf = os.path.join(TMP_CONF_DIR, 'master')
        self.config = salt.config.client_config(master_conf)

    def setUp(self, *args, **kwargs):
        # Make a local reference to the CherryPy app so we can mock attributes.
        self.app = app

        __opts__ = self.config.copy()
        __opts__.update(self.__opts__ or {
            'external_auth': {
                'auto': {
                    'saltdev': [
                        '@wheel',
                        '@runner',
                        '.*',
                    ],
                 },
                 'pam': {
                     'saltdev': [
                         '@wheel',
                         '@runner',
                         '.*',
                     ],

                }
            },
            'rest_cherrypy': {
                'port': 8000,
                'debug': True,
            },
        })

        root, apiopts, conf = app.get_app(__opts__)

        cherrypy.tree.mount(root, '/', conf)
        cherrypy.server.unsubscribe()
        cherrypy.engine.start()

    def tearDown(self):
        cherrypy.engine.exit()


class Root(object):
    '''
    The simplest CherryPy app needed to test individual tools
    '''
    exposed = True

    _cp_config = {}

    def GET(self):
        return {'return': ['Hello world.']}

    def POST(self, *args, **kwargs):
        return {'return': [{'args': args}, {'kwargs': kwargs}]}


if HAS_CHERRYPY:
    class BaseToolsTest(BaseCherryPyTestCase):  # pylint: disable=E0102
        '''
        A base class so tests can selectively turn individual tools on for testing
        '''
        conf = {
            '/': {
                'request.dispatch': cherrypy.dispatch.MethodDispatcher(),
            },
        }

        def setUp(self):
<<<<<<< HEAD
            if hasattr(self, '_cp_config'):
                Root._cp_config = self._cp_config
=======
            if not hasattr(self, '_cp_config'):
                self._cp_config = {}
            Root._cp_config = self._cp_config
>>>>>>> 6aaf6bf3
            root = Root()

            cherrypy.tree.mount(root, '/', self.conf)
            cherrypy.server.unsubscribe()
            cherrypy.engine.start()

        def tearDown(self):
            cherrypy.engine.exit()<|MERGE_RESOLUTION|>--- conflicted
+++ resolved
@@ -111,14 +111,9 @@
         }
 
         def setUp(self):
-<<<<<<< HEAD
-            if hasattr(self, '_cp_config'):
-                Root._cp_config = self._cp_config
-=======
             if not hasattr(self, '_cp_config'):
                 self._cp_config = {}
             Root._cp_config = self._cp_config
->>>>>>> 6aaf6bf3
             root = Root()
 
             cherrypy.tree.mount(root, '/', self.conf)
